--- conflicted
+++ resolved
@@ -1,2907 +1,2903 @@
-/*
- * Copyright 2012 by Thomas Mauch
- *
- * Licensed under the Apache License, Version 2.0 (the "License");
- * you may not use this file except in compliance with the License.
- * You may obtain a copy of the License at
- *
- * http://www.apache.org/licenses/LICENSE-2.0
- *
- * Unless required by applicable law or agreed to in writing, software
- * distributed under the License is distributed on an "AS IS" BASIS,
- * WITHOUT WARRANTIES OR CONDITIONS OF ANY KIND, either express or implied.
- * See the License for the specific language governing permissions and
- * limitations under the License.
- *
- * $Id$
- */
-package org.magicwerk.brownies.collections;
-
-import java.io.Serializable;
-import java.util.AbstractList;
-import java.util.Arrays;
-import java.util.Collection;
-import java.util.Comparator;
-import java.util.Deque;
-import java.util.HashSet;
-import java.util.Iterator;
-import java.util.List;
-import java.util.ListIterator;
-import java.util.NoSuchElementException;
-import java.util.RandomAccess;
-import java.util.Set;
-import java.util.function.Function;
-import java.util.function.Predicate;
-import java.util.function.UnaryOperator;
-
-/**
- * IList is an abstract class which offers all interfaces offered by both ArrayList and LinkedList.
- * It also offers additional methods which are then available in all implementations of GapList and BigList.
- *
- * @author Thomas Mauch
- *
- * @param <E> type of elements stored in the list
- * @see	    java.util.List
- * @see	    java.util.Deque
- * @see	    java.util.ArrayList
- * @see	    java.util.LinkedList
- */
-public abstract class IList<E>
-		extends AbstractList<E> implements ICollection<E>,
-		// All interfaces of ArrayList
-		List<E>, RandomAccess, Cloneable, Serializable,
-		// Additional interfaces of LinkedList and ArrayDeque
-		Deque<E> {
-
-	/**
-	 * Copies the collection values into an array.
-	 *
-	 * @param coll   collection of values
-	 * @return       array containing the collection values
-	 */
-	static Object[] toArray(Collection<?> coll) {
-		Object[] values = coll.toArray();
-		// as in ArrayList: toArray() might (incorrectly) not return Object[] (see bug 6260652)
-		if (values.getClass() != Object[].class) {
-			values = Arrays.copyOf(values, values.length, Object[].class);
-		}
-		return values;
-	}
-
-	/**
-	 * Returns a shallow copy of this list.
-	 * The new list will contain the same elements as the source list, i.e. the elements themselves are not copied.
-	 * The capacity of the list will be set to the number of elements, i.e. size and capacity are equal.
-	 * This returned list will be modifiable, i.e. an unmodifiable list will become modifiable again.
-	 * This method is identical to clone() except that it returns an object with the exact type.
-	 *
-	 * @return a modifiable copy of this list
-	 */
-	@Override
-	@SuppressWarnings("unchecked")
-	public IList<E> copy() {
-		return (IList<E>) clone();
-	}
-
-	/**
-	 * Returns a shallow copy of this list.
-	 * The new list will contain the same elements as the source list, i.e. the elements themselves are not copied.
-	 * The capacity of the list will be set to the number of elements, i.e. size and capacity are equal.
-	 * This returned list will be modifiable, i.e. an unmodifiable list will become modifiable again.
-	 * It is advised to use copy() which is identical except that it returns an object with the exact type.
-	 *
-	 * @return a modifiable copy of this list
-	 */
-	@SuppressWarnings("unchecked")
-	@Override
-	public Object clone() {
-		try {
-			IList<E> list = (IList<E>) super.clone();
-			list.doClone(this);
-			return list;
-		} catch (CloneNotSupportedException e) {
-			// This shouldn't happen, since we are Cloneable
-			throw new AssertionError(e);
-		}
-	}
-
-	/**
-	 * Returns a copy this list but without elements.
-	 * The new list will have the same type as this list.
-	 *
-	 * @return  an empty copy of this list
-	 */
-	@Override
-	public IList<E> crop() {
-		return doCreate(0);
-	}
-
-	/**
-	 * Returns an unmodifiable view of this list. This method allows modules to provide users with "read-only" access to internal lists.
-	 * Query operations on the returned list "read through" to the specified list, and attempts to modify the returned list, whether direct or
-	 * via its iterator, result in an UnsupportedOperationException. If this list is already unmodifiable, it is returned unchanged.
-	 *
-	 * @return an unmodifiable view of the specified list
-	 */
-	// Naming as in java.util.Collections#unmodifiableList
-	abstract public IList<E> unmodifiableList();
-
-	/**
-	 * Initialize this object after the bitwise copy has been made by Object.clone().
-	 *
-	 * @param that	source object
-	 */
-	abstract protected void doClone(IList<E> that);
-
-	@Override
-	public void clear() {
-		doClear();
-	}
-
-	protected void doClear() {
-		doRemoveAll(0, size());
-	}
-
-	/**
-	 * Resizes the list so it will afterwards have a size of <code>len</code>.
-	 * If the list must grow, the specified element <code>elem</code> will be used for filling.
-	 *
-	 * @param len  	new size of list
-	 * @param elem 	element which will be used for extending the list
-	 * @throws 	 	IndexOutOfBoundsException if the range is invalid
-	 */
-	public void resize(int len, E elem) {
-		checkLength(len);
-
-		int size = size();
-		if (len < size) {
-			doRemoveAll(len, size - len);
-		} else {
-			doEnsureCapacity(len);
-			for (int i = size; i < len; i++) {
-				doAdd(i, elem);
-			}
-		}
-		assert (size() == len);
-	}
-
-	// Do not remove - needed for generating primitive classes
-	@Override
-	abstract public int size();
-
-	/**
-	 * Returns capacity of this list.
-	 * Note that two lists are considered equal even if they have a distinct capacity.
-	 * Also the capacity can be changed by operations like clone() etc.
-	 *
-	 * @return capacity of this list
-	 */
-	abstract public int capacity();
-
-	@Override
-	public E get(int index) {
-		checkIndex(index);
-		return doGet(index);
-	}
-
-	/**
-	 * Helper method for getting an element from the list.
-	 * This is the only method which really gets an element.
-	 * Override if you need to validity checks before getting.
-	 *
-	 * @param index index of element to return
-	 * @return      the element at the specified position in this list
-	 */
-	abstract protected E doGet(int index);
-
-	/**
-	 * Helper method for setting an element in the list.
-	 * This is the only method which really sets an element.
-	 * Override if you need to validity checks before setting.
-	 *
-	 * @param index index where element will be placed
-	 * @param elem  element to set
-	 * @return      old element which was at the position
-	 */
-	abstract protected E doSet(int index, E elem);
-
-	@Override
-	public E set(int index, E elem) {
-		checkIndex(index);
-		return doSet(index, elem);
-	}
-
-	/**
-	 * Sets or adds the element.
-	 * If the index is smaller than the size of the list, the existing element is replaced.
-	 * If the index equals the size of the list, the element is added.
-	 *
-	 * @param index	index where element will be placed
-	 * @param elem	element to put
-	 * @return		old element if an element was replaced, null if the element was added
-	 * @throws IndexOutOfBoundsException if the index is out of range (<tt>index &lt; 0 || index &gt; size()</tt>)
-	 */
-	public E put(int index, E elem) {
-		checkIndexAdd(index);
-
-		if (index < size()) {
-			return doSet(index, elem);
-		} else {
-			doAdd(-1, elem);
-			return null;
-		}
-	}
-
-	/**
-	 * Sets an element at specified position.
-	 * This method is used internally if existing elements will be moved etc.
-	 * Override if you need to validity checks.
-	 *
-	 * @param index index where element will be placed
-	 * @param elem  element to set
-	 * @return      old element which was at the position
-	 */
-	abstract protected E doReSet(int index, E elem);
-
-	abstract protected E getDefaultElem();
-
-	/**
-	 * This method is called internally before elements are allocated or freed.
-	 * Override if you need to validity checks.
-	 */
-	protected void doModify() {
-	}
-
-	@Override
-	public boolean add(E elem) {
-		return doAdd(-1, elem);
-	}
-
-	/**
-	 * Inserts the specified element at the specified position in this list. 
-	 * Shifts the element currently at that position (if any) and any subsequent elements to the right (adds one to their indices).
-	 *
-	 * @param index index at which the specified element is to be inserted
-	 * @param elem element to be inserted
-	 * @throws IndexOutOfBoundsException {@inheritDoc}
-	 */
-	@Override
-	public void add(int index, E elem) {
-		checkIndexAdd(index);
-		doAdd(index, elem);
-	}
-
-	/**
-	 * Helper method for adding an element to the list.
-	 * This is the only method which really adds an element.
-	 * Override if you need to validity checks before adding.
-	 *
-	 * @param index	index where element should be added
-	 *              (-1 means it is up to the implementation to choose the index)
-	 * @param elem	element to add
-	 * @return      true if element has been added, false otherwise
-	 */
-	abstract protected boolean doAdd(int index, E elem);
-
-	@Override
-	public E remove(int index) {
-		checkIndex(index);
-		return doRemove(index);
-	}
-
-	/**
-	 * Helper method to remove an element.
-	 * This is the only method which really removes an element.
-	 * Override if you need to validity checks before removing.
-	 *
-	 * @param index	index of element to remove
-	 * @return		removed element
-	 */
-	abstract protected E doRemove(int index);
-
-	/**
-	 * Increases the capacity of this instance, if necessary, to ensure that it can hold at least the number of
-	 * elements specified by the minimum capacity argument.
-	 *
-	 * @param   minCapacity   the desired minimum capacity
-	 */
-	// Note: Provide this method to make transition from ArrayList as smooth as possible
-	public void ensureCapacity(int minCapacity) {
-		doModify();
-		doEnsureCapacity(minCapacity);
-	}
-
-	/**
-	 * Increases the capacity of this list instance, if
-	 * necessary, to ensure that it can hold at least the number of elements
-	 * specified by the minimum capacity argument.
-	 *
-	 * @param   minCapacity   the desired minimum capacity
-	 */
-	abstract protected void doEnsureCapacity(int minCapacity);
-
-	/**
-	 * An application can use this operation to minimize the storage of an instance.
-	 */
-	// Note: Provide this method to make transition from ArrayList as smooth as possible
-	abstract public void trimToSize();
-
-	@Override
-	public boolean equals(Object obj) {
-		if (obj == this) {
-			return true;
-		}
-		if (!(obj instanceof List<?>)) {
-			return false;
-		}
-		@SuppressWarnings("unchecked")
-		List<E> list = (List<E>) obj;
-		int size = size();
-		if (size != list.size()) {
-			return false;
-		}
-		for (int i = 0; i < size; i++) {
-			if (!equalsElem(doGet(i), list.get(i))) {
-				return false;
-			}
-		}
-		return true;
-	}
-
-	@Override
-	public int hashCode() {
-		int hashCode = 1;
-		int size = size();
-		for (int i = 0; i < size; i++) {
-			E elem = doGet(i);
-			hashCode = 31 * hashCode + hashCodeElem(elem);
-		}
-		return hashCode;
-	}
-
-	@Override
-	public String toString() {
-		StringBuilder buf = new StringBuilder();
-		buf.append("[");
-		int size = size();
-		for (int i = 0; i < size; i++) {
-			if (i > 0) {
-				buf.append(", ");
-			}
-			buf.append(doGet(i));
-		}
-		buf.append("]");
-		return buf.toString();
-	}
-
-	@Override
-	public boolean isEmpty() {
-		return size() == 0;
-	}
-
-	/**
-	 * Helper function to check two elements stored in the list for equality.
-	 *
-	 * @param elem1	first element
-	 * @param elem2	second element
-	 * @return		true if the elements are equal, otherwise false
-	 */
-	static boolean equalsElem(Object elem1, Object elem2) {
-		if (elem1 == null) {
-			if (elem2 == null) {
-				return true;
-			}
-		} else {
-			if (elem1.equals(elem2)) {
-				return true;
-			}
-		}
-		return false;
-	}
-
-	/**
-	 * Helper method to calculate hash code of a element stored in the list.
-	 *
-	 * @param elem	element
-	 * @return		hash code for element
-	 */
-	static int hashCodeElem(Object elem) {
-		if (elem == null) {
-			return 0;
-		} else {
-			return elem.hashCode();
-		}
-	}
-
-	/**
-	 * Counts how many times the specified element is contained in the list.
-	 *
-	 * @param elem	element to count
-	 * @return		count how many times the specified element is contained in the list
-	 */
-	// See java.util.Collections.frequency(Collection<?>, Object)
-	public int count(E elem) {
-		int count = 0;
-		int size = size();
-		for (int i = 0; i < size; i++) {
-			if (equalsElem(doGet(i), elem)) {
-				count++;
-			}
-		}
-		return count;
-	}
-
-	@Override
-	public int countIf(Predicate<? super E> predicate) {
-		int count = 0;
-		int size = size();
-		for (int i = 0; i < size; i++) {
-			if (predicate.test(doGet(i))) {
-				count++;
-			}
-		}
-		return count;
-	}
-
-	@Override
-	public E getSingle() {
-		if (size() != 1) {
-			throw new NoSuchElementException();
-		}
-		return doGet(0);
-	}
-
-	@Override
-	public E getSingleOrNull() {
-		int size = size();
-		if (size == 0) {
-			return null;
-		} else if (size == 1) {
-			return doGet(0);
-		} else {
-			throw new NoSuchElementException();
-		}
-	}
-
-	/**
-	 * Returns all elements in the list equal to the specified element.
-	 *
-	 * @param elem	element to look for
-	 * @return		all elements in the list equal to the specified element
-	 */
-	public IList<E> getAll(E elem) {
-		IList<E> list = doCreate(-1);
-		int size = size();
-		for (int i = 0; i < size; i++) {
-			E e = doGet(i);
-			if (equalsElem(e, elem)) {
-				list.add(e);
-			}
-		}
-		return list;
-	}
-
-	/**
-	 * Get first element in the list which matches the predicate.
-	 *
-	 * @param predicate a predicate which returns {@code true} for elements to be selected
-	 * @return 			first element matching the predicate, null otherwise
-	 */
-	@Override
-	public E getIf(Predicate<? super E> predicate) {
-		int size = size();
-		for (int i = 0; i < size; i++) {
-			E e = doGet(i);
-			if (predicate.test(e)) {
-				return e;
-			}
-		}
-		return null;
-	}
-
-	/**
-	 * Returns distinct elements in the list.
-	 *
-	 * @return		distinct elements in the list
-	 */
-	public Set<E> getDistinct() {
-		Set<E> set = new HashSet<E>();
-		int size = size();
-		for (int i = 0; i < size; i++) {
-			set.add(doGet(i));
-		}
-		return set;
-	}
-
-	@Override
-	public <R> IList<R> map(Function<E, R> func) {
-		int size = size();
-		@SuppressWarnings("unchecked")
-		IList<R> list = (IList<R>) doCreate(size);
-		for (int i = 0; i < size; i++) {
-			E e = doGet(i);
-			list.add(func.apply(e));
-		}
-		return list;
-	}
-
-	@Override
-	public <R> IList<R> mapFilter(Function<E, R> func, Predicate<R> filter) {
-		int size = size();
-		@SuppressWarnings("unchecked")
-		IList<R> list = (IList<R>) doCreate(size);
-		for (int i = 0; i < size; i++) {
-			E e = doGet(i);
-			R r = func.apply(e);
-			if (filter.test(r)) {
-				list.add(r);
-			}
-		}
-		return list;
-	}
-
-	@Override
-	public <R> IList<R> filterMap(Predicate<E> filter, Function<E, R> func) {
-		int size = size();
-		@SuppressWarnings("unchecked")
-		IList<R> list = (IList<R>) doCreate(size);
-		for (int i = 0; i < size; i++) {
-			E e = doGet(i);
-			if (filter.test(e)) {
-				R r = func.apply(e);
-				list.add(r);
-			}
-		}
-		return list;
-	}
-
-	/**
-	 * Create a new list by applying the specified transforming operator to all elements.
-	 *
-	 * @param op	transforming operator
-	 * @return		created list
-	 */
-	public IList<E> transformedList(UnaryOperator<E> op) {
-		int size = size();
-		IList<E> list = doCreate(size);
-		for (int i = 0; i < size; i++) {
-			E e = doGet(i);
-			list.add(op.apply(e));
-		}
-		return list;
-	}
-
-	/**
-	 * Change the list by applying the specified operator to all elements.
-	 *
-	 * @param op	transforming operator
-	 */
-	public void transform(UnaryOperator<E> op) {
-		int size = size();
-		for (int i = 0; i < size; i++) {
-			E e = doGet(i);
-			e = op.apply(e);
-			doSet(i, e);
-		}
-	}
-
-	/**
-	 * Create a new list by applying the specified filter to all elements.
-	 * Only element which are allowed by the predicate are copied to the new list.
-	 *
-	 * @param predicate	predicate used for filtering
-	 * @return			created list
-	 */
-	@Override
-	public IList<E> filter(Predicate<? super E> predicate) {
-		IList<E> list = doCreate(-1);
-		int size = size();
-		for (int i = 0; i < size; i++) {
-			E e = doGet(i);
-			if (predicate.test(e)) {
-				list.add(e);
-			}
-		}
-		return list;
-	}
-
-	/**
-	 * Retains all elements in the list which match the predicate.
-	 *
-	 * @param predicate a predicate which returns {@code true} for elements to be retained
-	 * @return 			{@code true} if the list was changed
-	 */
-	public boolean retainIf(Predicate<? super E> predicate) {
-		// Design: no allocations needed
-		int dst = 0;
-		int size = size();
-		for (int src = 0; src < size; src++) {
-			E e = doGet(src);
-			if (predicate.test(e)) {
-				if (dst != src) {
-					doSet(dst, e);
-				}
-				dst++;
-			}
-		}
-		if (dst < size) {
-			doRemoveAll(dst, size - dst);
-		}
-		return dst < size;
-	}
-
-	/**
-	 * Removes all elements in the list which match the predicate.
-	 *
-	 * @param predicate a predicate which returns {@code true} for elements to be removed
-	 * @return 			{@code true} if the list was changed
-	 */
-	@Override
-	public boolean removeIf(Predicate<? super E> predicate) {
-		// Design: no allocations needed
-		int dst = 0;
-		int size = size();
-		for (int src = 0; src < size; src++) {
-			E e = doGet(src);
-			if (!predicate.test(e)) {
-				if (dst != src) {
-					E e2 = doGet(dst);
-					doReSet(src, e2);
-					doReSet(dst, e);
-				}
-				dst++;
-			}
-		}
-		if (dst < size) {
-			doRemoveAll(dst, size - dst);
-		}
-		return dst < size;
-	}
-
-	/**
-	 * Removes and returns all elements in the list which match the predicate.
-	 *
-	 * @param predicate	predicate
-	 * @return			elements which have been removed from the list
-	 */
-	public IList<E> extractIf(Predicate<? super E> predicate) {
-		// Design: high performance if all or none elements are removed
-		// meaning of removed: ==this: all elements are removed, null: none elements are removed, else: some elements are removed
-		IList<E> removed = this;
-		int dst = 0;
-		int size = size();
-		for (int src = 0; src < size; src++) {
-			E e = doGet(src);
-			if (predicate.test(e)) {
-				// Remove element
-				if (removed == this) {
-					// all elements removed so far
-				} else {
-					if (removed == null) {
-						removed = doCreate(-1);
-					}
-					removed.add(e);
-				}
-
-			} else {
-				// Retain element
-				if (src == 0) {
-					removed = null;
-				} else if (removed == this) {
-					removed = doCreate(-1);
-					for (int i = 0; i < src; i++) {
-						removed.add(doGet(i));
-					}
-				}
-				if (dst != src) {
-					doSet(dst, e);
-				}
-				dst++;
-			}
-		}
-
-		if (removed == null) {
-			removed = doCreate(-1);
-		} else if (removed == this) {
-			removed = copy();
-			doClear();
-		} else {
-			if (dst < size) {
-				doRemoveAll(dst, size - dst);
-			}
-		}
-		return removed;
-	}
-
-	// indexOf
-
-	@Override
-	public int indexOf(Object elem) {
-		return doIndexOf(elem, 0);
-	}
-
-	/**
-	 * Returns the index of the first occurrence of the specified element in this list, 
-	 * starting the search at the specified position. If the element is not found, -1 is returned.
-	 *
-	 * @param elem			element to search for
-	 * @param fromIndex		start index for search
-	 * @return				the index of the first occurrence of the specified element in this list that is greater than or equal to fromIndex,
-	 * 						or -1 if this list does not contain the element
-	 * @see #indexOf(Object)
-	 */
-	public int indexOf(Object elem, int fromIndex) {
-		if (fromIndex < 0) {
-			fromIndex = 0;
-		}
-		return doIndexOf(elem, fromIndex);
-	}
-
-	/**
-	 * Returns the index of the first occurrence of the specified element in this list, 
-	 * starting the search at the specified position. If the element is not found, -1 is returned.
-	 */
-	protected int doIndexOf(Object elem, int fromIndex) {
-		int size = size();
-		for (int i = fromIndex; i < size; i++) {
-			if (equalsElem(doGet(i), elem)) {
-				return i;
-			}
-		}
-		return -1;
-	}
-
-	/**
-	 * Returns the index of the first element which matches the specified predicate in this list.
-	 * If no such element is not found, -1 is returned.
-	 *
-	 * @param predicate		predicate used to search for the element
-	 * @return				the index of the first element which matches the specified predicate,
-	 * 						or -1 if not found
-	 * @see #indexOf(Object)
-	 */
-	public int indexOfIf(Predicate<? super E> predicate) {
-		return doIndexOfIf(predicate, 0);
-	}
-
-<<<<<<< HEAD
-	/**
-	 * Returns the index of the first element which matches the specified predicate in this list, 
-	 * starting the search at the specified position. If no such element is not found, -1 is returned.
-	 *
-	 * @param predicate		predicate used to search for the element
-	 * @return				the index of the first element which matches the specified predicate,
-	 * 						or -1 if not found
-	 * @see #indexOf(Object)
-	 */
-	public int indexOf(Predicate<? super E> predicate, int fromIndex) {
-=======
-	public int indexOfIf(Predicate<? super E> predicate, int fromIndex) {
->>>>>>> 0cfe3dca
-		if (fromIndex < 0) {
-			fromIndex = 0;
-		}
-		return doIndexOfIf(predicate, fromIndex);
-	}
-
-	/**
-	 * Returns the index of the first element which matches the specified predicate in this list, 
-	 * starting the search at the specified position. If no such element is not found, -1 is returned.
-	 */
-	protected int doIndexOfIf(Predicate<? super E> predicate, int fromIndex) {
-		int size = size();
-		for (int i = fromIndex; i < size; i++) {
-			if (predicate.test(doGet(i))) {
-				return i;
-			}
-		}
-		return -1;
-	}
-
-	// lastIndexOf
-
-	@Override
-	public int lastIndexOf(Object elem) {
-		return doLastIndexOf(elem, size() - 1);
-	}
-
-	/**
-	 * Returns the index of the last occurrence of the specified element in this list, 
-	 * starting the search at the specified position. If the element is not found, -1 is returned.
-	 *
-	 * @param elem			element to search for
-	 * @param fromIndex		start index for search
-	 * @return				the index of the last occurrence of the specified element in this list that is less than or equal to fromIndex,
-	 * 						or -1 if this list does not contain the element
-	 * @see #lastIndexOf(Object)
-	 */
-	public int lastIndexOf(Object elem, int fromIndex) {
-		int size = size();
-		if (fromIndex >= size) {
-			fromIndex = size - 1;
-		}
-		return doLastIndexOf(elem, fromIndex);
-	}
-
-	/**
-	 * Returns the index of the last occurrence of the specified element in this list, 
-	 * starting the search at the specified position. If the element is not found, -1 is returned.
-	 */
-	protected int doLastIndexOf(Object elem, int fromIndex) {
-		for (int i = fromIndex; i >= 0; i--) {
-			if (equalsElem(doGet(i), elem)) {
-				return i;
-			}
-		}
-		return -1;
-	}
-
-	/**
-	 * Returns the index of the last element which matches the specified predicate in this list.
-	 * If no such element is not found, -1 is returned.
-	 *
-	 * @param predicate		predicate used to search for the element
-	 * @return				the index of the last element which matches the specified predicate,
-	 * 						or -1 if not found
-	 * @see #lastIndexOf(Object)
-	 */
-	public int lastIndexOfIf(Predicate<? super E> predicate) {
-		return doLastIndexOfIf(predicate, size() - 1);
-	}
-
-	/**
-	 * Returns the index of the last occurrence of the specified element in this list, 
-	 * starting the search at the specified position. If the element is not found, -1 is returned.
-	 *
-	 * @param predicate		predicate used to search for the element
-	 * @param fromIndex		start index for search
-	 * @return				the index of the last occurrence of the specified element in this list that is less than or equal to fromIndex,
-	 * 						or -1 if this list does not contain the element
-	 * @see #lastIndexOf(Object)
-	 */
-	public int lastIndexOfIf(Predicate<? super E> predicate, int fromIndex) {
-		int size = size();
-		if (fromIndex >= size) {
-			fromIndex = size - 1;
-		}
-		return doLastIndexOfIf(predicate, fromIndex);
-	}
-
-	/**
-	 * Returns the index of the last occurrence of the specified element in this list, 
-	 * starting the search at the specified position. If the element is not found, -1 is returned.
-	 */
-	protected int doLastIndexOfIf(Predicate<? super E> predicate, int fromIndex) {
-		for (int i = fromIndex; i >= 0; i--) {
-			if (predicate.test(doGet(i))) {
-				return i;
-			}
-		}
-		return -1;
-	}
-
-	//
-
-	@Override
-	public boolean remove(Object elem) {
-		int index = indexOf(elem);
-		if (index == -1) {
-			return false;
-		}
-		doRemove(index);
-		return true;
-	}
-
-	@Override
-	public boolean contains(Object elem) {
-		return indexOf(elem) != -1;
-	}
-
-	/**
-	 * Determines whether the list contains a matching element.
-	 *
-	 * @param predicate		predicate used to search element
-	 * @return				true if the list contains a matching element, false otherwise
-	 */
-	@Override
-	public boolean containsIf(Predicate<? super E> predicate) {
-		return indexOfIf(predicate) != -1;
-	}
-
-	/**
-	 * Add elements to the end if it is not already contained in the list.
-	 *
-	 * @param elem	element to add
-	 * @return		true if element has been added, false if not
-	 */
-	// CopyOnWriteArrayList contains methods addIfAbsent() and addAllAbsent()
-	public boolean addIfAbsent(E elem) {
-		if (contains(elem)) {
-			return false;
-		}
-		return add(elem);
-	}
-
-	/**
-	 * Returns true if any of the elements of the specified collection is contained in the list.
-	 *
-	 * @param coll collection with elements to be contained
-	 * @return     true if any element is contained, false otherwise
-	 */
-	public boolean containsAny(Collection<?> coll) {
-		// Note that the signature has been chosen as in List:
-		// - boolean addAll(Collection<? extends E> c);
-		// - boolean containsAll(Collection<?> c);
-		for (Object elem : coll) {
-			if (contains(elem)) {
-				return true;
-			}
-		}
-		return false;
-	}
-
-	@Override
-	public boolean containsAll(Collection<?> coll) {
-		// Note that this method is already implemented in AbstractCollection.
-		// It has been duplicated so the method is also available in the primitive classes.
-		for (Object elem : coll) {
-			if (!contains(elem)) {
-				return false;
-			}
-		}
-		return true;
-	}
-
-	/**
-	 * Removes all equal elements.
-	 *
-	 * @param elem	element
-	 * @return		removed equal elements (never null)
-	 */
-	public IList<E> removeAll(E elem) {
-		IList<E> list = doCreate(-1);
-		int size = size();
-		for (int i = 0; i < size; i++) {
-			E e = doGet(i);
-			if (equalsElem(elem, e)) {
-				list.add(e);
-				doRemove(i);
-				size--;
-				i--;
-			}
-		}
-		return list;
-	}
-
-	@Override
-	public boolean removeAll(Collection<?> coll) {
-		// Note that this method is already implemented in AbstractCollection.
-		// It has been duplicated so the method is also available in the primitive classes.
-		checkNonNull(coll);
-		boolean modified = false;
-		int size = size();
-		for (int i = 0; i < size; i++) {
-			if (coll.contains(doGet(i))) {
-				doRemove(i);
-				size--;
-				i--;
-				modified = true;
-			}
-		}
-		return modified;
-	}
-
-	/**
-	 * @see #removeAll(Collection)
-	 */
-	public boolean removeAll(IList<?> coll) {
-		// There is a special implementation accepting an IList
-		// so the method is also available in the primitive classes.
-		checkNonNull(coll);
-		boolean modified = false;
-		int size = size();
-		for (int i = 0; i < size; i++) {
-			if (coll.contains(doGet(i))) {
-				doRemove(i);
-				size--;
-				i--;
-				modified = true;
-			}
-		}
-		return modified;
-	}
-
-	@Override
-	public boolean retainAll(Collection<?> coll) {
-		// Note that this method is already implemented in AbstractCollection.
-		// It has been duplicated so the method is also available in the primitive classes.
-		checkNonNull(coll);
-		boolean modified = false;
-		int size = size();
-		for (int i = 0; i < size; i++) {
-			if (!coll.contains(doGet(i))) {
-				doRemove(i);
-				size--;
-				i--;
-				modified = true;
-			}
-		}
-		return modified;
-	}
-
-	/**
-	 * @see #retainAll(Collection)
-	 */
-	public boolean retainAll(IList<?> coll) {
-		// There is a special implementation accepting an IList
-		// so the method is also available in the primitive classes.
-		checkNonNull(coll);
-		boolean modified = false;
-		int size = size();
-		for (int i = 0; i < size; i++) {
-			if (!coll.contains(doGet(i))) {
-				doRemove(i);
-				size--;
-				i--;
-				modified = true;
-			}
-		}
-		return modified;
-	}
-
-	@Override
-	public Object[] toArray() {
-		return toArray(0, size());
-	}
-
-	@Override
-	public <T> T[] toArray(T[] array) {
-		return toArray(array, 0, size());
-	}
-
-	/**
-	 * Returns an array containing the elements in this list.
-	 *
-	 * @param clazz	class for array elements
-	 * @return		array containing the specified elements
-	 */
-	public <T> T[] toArray(Class<T> clazz) {
-		return toArray(clazz, 0, size());
-	}
-
-	/**
-	 * Returns an array containing the specified elements in this list.
-	 * @see List#toArray()
-	 *
-	 * @param index	index of first element to copy
-	 * @param len	number of elements to copy
-	 * @return		array containing the specified elements
-	 */
-	public Object[] toArray(int index, int len) {
-		Object[] array = new Object[len];
-		doGetAll(array, index, len);
-		return array;
-	}
-
-	/**
-	 * Returns an array containing the specified elements in this list.
-	 * @see List#toArray(Object[])
-	 *
-	 * @param array	the array into which the elements of this list are to be stored, if it is big enough; otherwise, a new array of the same runtime type is allocated for this purpose
-	 * @param index	index of first element to copy
-	 * @param len	number of elements to copy
-	 * @return		array containing the specified elements
-	 */
-	@SuppressWarnings("unchecked")
-	public <T> T[] toArray(T[] array, int index, int len) {
-		if (array.length < len) {
-			array = (T[]) doCreateArray(array.getClass().getComponentType(), len);
-		}
-		doGetAll(array, index, len);
-		if (array.length > len) {
-			array[len] = null;
-		}
-		return array;
-	}
-
-	/**
-	 * Returns an array containing the specified elements in this list.
-	 *
-	 * @param clazz	class for array elements
-	 * @param index	index of first element to copy
-	 * @param len	number of elements to copy
-	 * @return		array containing the specified elements
-	 */
-	public <T> T[] toArray(Class<T> clazz, int index, int len) {
-		T[] array = doCreateArray(clazz, len);
-		doGetAll(array, index, len);
-		return array;
-	}
-
-	/**
-	 * Create array.
-	 *
-	 * @param clazz	class for array elements
-	 * @param len	array length
-	 * @return		created array
-	 */
-	@SuppressWarnings("unchecked")
-	protected <T> T[] doCreateArray(Class<T> clazz, int len) {
-		return (T[]) java.lang.reflect.Array.newInstance(clazz, len);
-	}
-
-	/**
-	 * Helper method to fill the specified elements in an array.
-	 *
-	 * @param array	array to store the list elements
-	 * @param index	index of first element to copy
-	 * @param len	number of elements to copy
-	 * @param <T> type of elements stored in the list
-	 */
-	@SuppressWarnings("unchecked")
-	protected <T> void doGetAll(T[] array, int index, int len) {
-		for (int i = 0; i < len; i++) {
-			array[i] = (T) doGet(index + i);
-		}
-	}
-
-	/**
-	 * Helper method for adding multiple elements to the list.
-	 * This default implementation calls doAdd() for adding each element.
-	 *
-	 * @param index index where element should be added (-1 is valid for adding at the end)
-	 * @param list	list with elements to add
-	 * @return      true if elements have been added, false otherwise
-	 */
-	protected boolean doAddAll(int index, IList<? extends E> list) {
-		int listSize = list.size();
-		doEnsureCapacity(size() + listSize);
-
-		if (listSize == 0) {
-			return false;
-		}
-
-		boolean changed = false;
-		int prevSize = size();
-		for (int i = 0; i < listSize; i++) {
-			E elem = list.get(i);
-			if (doAdd(index, elem)) {
-				changed = true;
-				if (index != -1) {
-					if (prevSize != size()) {
-						prevSize = size();
-						index++;
-					}
-				}
-			}
-		}
-		return changed;
-	}
-
-	// Iterators
-
-	@Override
-	public Iterator<E> iterator() {
-		return new Iter(true);
-	}
-
-	@Override
-	public ListIterator<E> listIterator() {
-		return new ListIter(0);
-	}
-
-	@Override
-	public ListIterator<E> listIterator(int index) {
-		return new ListIter(index);
-	}
-
-	@Override
-	public Iterator<E> descendingIterator() {
-		return new Iter(false);
-	}
-
-	// Queue operations
-
-	@Override
-	public E peek() {
-		if (size() == 0) {
-			return null;
-		}
-		return getFirst();
-	}
-
-	@Override
-	public E element() {
-		// inline version of getFirst():
-		if (size() == 0) {
-			throw new NoSuchElementException();
-		}
-		return doGet(0);
-	}
-
-	@Override
-	public E poll() {
-		if (size() == 0) {
-			return null;
-		}
-		return doRemove(0);
-	}
-
-	@Override
-	public E remove() {
-		// inline version of removeFirst():
-		if (size() == 0) {
-			throw new NoSuchElementException();
-		}
-		return doRemove(0);
-	}
-
-	@Override
-	public boolean offer(E elem) {
-		// inline version of add(elem):
-		return doAdd(-1, elem);
-	}
-
-	// Deque operations
-
-	@Override
-	public E getFirst() {
-		if (size() == 0) {
-			throw new NoSuchElementException();
-		}
-		return doGet(0);
-	}
-
-	@Override
-	public E getFirstOrNull() {
-		if (size() == 0) {
-			return null;
-		}
-		return doGet(0);
-	}
-
-	@Override
-	public E getLast() {
-		int size = size();
-		if (size == 0) {
-			throw new NoSuchElementException();
-		}
-		return doGet(size - 1);
-	}
-
-	/**
-	 * Returns the last element stored in the list.
-	 * If the list is empty, null is returned.
-	 *
-	 * @return	last element stored in the list or null if empty
-	 */
-	public E getLastOrNull() {
-		int size = size();
-		if (size == 0) {
-			return null;
-		}
-		return doGet(size - 1);
-	}
-
-	@Override
-	public void addFirst(E elem) {
-		doAdd(0, elem);
-	}
-
-	@Override
-	public void addLast(E elem) {
-		// inline version of add(elem):
-		doAdd(-1, elem);
-	}
-
-	@Override
-	public E removeFirst() {
-		if (size() == 0) {
-			throw new NoSuchElementException();
-		}
-		return doRemove(0);
-	}
-
-	@Override
-	public E removeLast() {
-		int size = size();
-		if (size == 0) {
-			throw new NoSuchElementException();
-		}
-		return doRemove(size - 1);
-	}
-
-	@Override
-	public boolean offerFirst(E elem) {
-		// inline version of addFirst(elem):
-		doAdd(0, elem);
-		return true;
-	}
-
-	@Override
-	public boolean offerLast(E elem) {
-		// inline version of addLast(elem):
-		doAdd(-1, elem);
-		return true;
-	}
-
-	@Override
-	public E peekFirst() {
-		if (size() == 0) {
-			return null;
-		}
-		return doGet(0);
-	}
-
-	@Override
-	public E peekLast() {
-		int size = size();
-		if (size == 0) {
-			return null;
-		}
-		return doGet(size - 1);
-	}
-
-	@Override
-	public E pollFirst() {
-		if (size() == 0) {
-			return null;
-		}
-		return doRemove(0);
-	}
-
-	@Override
-	public E pollLast() {
-		int size = size();
-		if (size == 0) {
-			return null;
-		}
-		return doRemove(size - 1);
-	}
-
-	@Override
-	public E pop() {
-		// inline version of removeFirst():
-		if (size() == 0) {
-			throw new NoSuchElementException();
-		}
-		return doRemove(0);
-
-	}
-
-	@Override
-	public void push(E elem) {
-		// inline version of addFirst();
-		doAdd(0, elem);
-	}
-
-	@Override
-	public boolean removeFirstOccurrence(Object elem) {
-		int index = indexOf(elem);
-		if (index == -1) {
-			return false;
-		}
-		doRemove(index);
-		return true;
-	}
-
-	@Override
-	public boolean removeLastOccurrence(Object elem) {
-		int index = lastIndexOf(elem);
-		if (index == -1) {
-			return false;
-		}
-		doRemove(index);
-		return true;
-	}
-
-	// --- Static bulk transfer methods working with two ILists ---
-
-	/**
-	 * Copies elements from one list to another.
-	 * Elements and size of source list do not change.
-	 * The elements in the specified range in the destination list are removed and
-	 * the elements specified to be copied are inserted.
-	 *
-	 * If source and destination list are identical, the method behaves like {@link #copy(int, int, int)}.
-	 *
-	 * @param src		source list
-	 * @param srcIndex	index of first element in source list
-	 * @param srcLen	number of elements to copy
-	 * @param dst		destination list
-	 * @param dstIndex	index of first element in destination list
-	 * @param dstLen	number of elements to replace in destination list
-	 * @param <E> 		type of elements stored in the list
-	 * @throws 			IndexOutOfBoundsException if the ranges are invalid
-	 */
-	public static <E> void transferCopy(IList<E> src, int srcIndex, int srcLen, IList<? super E> dst, int dstIndex, int dstLen) {
-		if (src == dst) {
-			src.checkLengths(srcLen, dstLen);
-			src.copy(srcIndex, dstIndex, srcLen);
-		} else {
-			src.doTransfer(TRANSFER_COPY, srcIndex, srcLen, dst, dstIndex, dstLen);
-		}
-	}
-
-	/**
-	 * Moves elements from one list to another by setting it to null in the source list.
-	 * Elements in the source range are set to null, but size of source list does not change.
-	 * The elements in the specified range in the destination list are removed and
-	 * the elements specified to be moved are inserted.
-	 *
-	 * If source and destination list are identical, the method behaves like {@link #move(int, int, int)}.
-	 *
-	 * @param src		source list
-	 * @param srcIndex	index of first element in source list
-	 * @param srcLen	number of elements to copy
-	 * @param dst		destination list
-	 * @param dstIndex	index of first element in destination list
-	 * @param dstLen	number of elements to replace in destination list
-	 * @param <E> 		type of elements stored in the list
-	 * @throws 			IndexOutOfBoundsException if the ranges are invalid
-	 */
-	public static <E> void transferMove(IList<E> src, int srcIndex, int srcLen, IList<? super E> dst, int dstIndex, int dstLen) {
-		if (src == dst) {
-			src.checkLengths(srcLen, dstLen);
-			src.move(srcIndex, dstIndex, srcLen);
-		} else {
-			src.doTransfer(TRANSFER_MOVE, srcIndex, srcLen, dst, dstIndex, dstLen);
-		}
-	}
-
-	/**
-	 * Moves elements from one list to another by removing it from the source list.
-	 * So the size of source list will change.
-	 * The elements in the specified range in the destination list are removed and
-	 * the elements specified to be moved are inserted.
-	 *
-	 * If source and destination list are identical, the method behaves like {@link #drag(int, int, int)}.
-	 *
-	 * @param src		source list
-	 * @param srcIndex	index of first element in source list
-	 * @param srcLen	number of elements to copy
-	 * @param dst		destination list
-	 * @param dstIndex	index of first element in destination list
-	 * @param dstLen	number of elements to replace in destination list
-	 * @param <E> 		type of elements stored in the list
-	 * @throws 			IndexOutOfBoundsException if the ranges are invalid
-	 */
-	public static <E> void transferRemove(IList<E> src, int srcIndex, int srcLen, IList<? super E> dst, int dstIndex, int dstLen) {
-		if (src == dst) {
-			src.checkLengths(srcLen, dstLen);
-			src.drag(srcIndex, dstIndex, srcLen);
-		} else {
-			src.doTransfer(TRANSFER_REMOVE, srcIndex, srcLen, dst, dstIndex, dstLen);
-		}
-	}
-
-	private static final int TRANSFER_COPY = 0;
-	private static final int TRANSFER_MOVE = 1;
-	private static final int TRANSFER_REMOVE = 2;
-
-	void doTransfer(int transferMode, int srcIndex, int srcLen, IList<? super E> dst, int dstIndex, int dstLen) {
-		// Prepare arguments
-		if (srcLen == -1) {
-			srcLen = size() - srcIndex;
-		}
-		checkRange(srcIndex, srcLen);
-		if (dstIndex == -1) {
-			dstIndex = dst.size();
-		} else {
-			dst.checkIndexAdd(dstIndex);
-		}
-		if (dstLen == -1) {
-			dstLen = dst.size() - dstIndex;
-		} else {
-			dst.checkLength(dstLen);
-		}
-
-		E defaultElem = getDefaultElem();
-		if (dstLen > srcLen) {
-			// Remove elements from destination because the source range is smaller than the destination range
-			dst.remove(dstIndex, dstLen - srcLen);
-		} else if (srcLen > dstLen) {
-			// Add elements to destination because the source range is larger than the destination range
-			dst.addMult(dstIndex, srcLen - dstLen, defaultElem);
-		}
-
-		// Overwrite the range starting at dstIndex with length srcIndex in dst
-		if (transferMode == TRANSFER_MOVE) {
-			// Move
-			for (int i = 0; i < srcLen; i++) {
-				E elem = doReSet(srcIndex + i, defaultElem);
-				dst.doSet(dstIndex + i, elem);
-			}
-		} else {
-			// Copy / Remove
-			for (int i = 0; i < srcLen; i++) {
-				E elem = doGet(srcIndex + i);
-				dst.doSet(dstIndex + i, elem);
-			}
-			if (transferMode == TRANSFER_REMOVE) {
-				// Remove
-				remove(srcIndex, srcLen);
-			}
-		}
-	}
-
-	/**
-	 * Swaps elements from two lists.
-	 * The size of both source and destination list do not change.
-	 *
-	 * If source and destination list are identical, the method behaves like {@link #swap(int, int, int)}.
-	 *
-	 * @param src		first list
-	 * @param srcIndex	index of first element in first list
-	 * @param dst		second list
-	 * @param dstIndex	index of first element in second list
-	 * @param len		number of elements to swap
-	 * @param <E> 		type of elements stored in the list
-	 * @throws 			IndexOutOfBoundsException if the ranges are invalid
-	 */
-	public static <E> void transferSwap(IList<E> src, int srcIndex, IList<E> dst, int dstIndex, int len) {
-		if (src == dst) {
-			src.swap(srcIndex, dstIndex, len);
-		} else {
-			src.doTransferSwap(srcIndex, dst, dstIndex, len);
-		}
-	}
-
-	void doTransferSwap(int srcIndex, IList<E> dst, int dstIndex, int len) {
-		checkRange(srcIndex, len);
-		dst.checkRange(dstIndex, len);
-
-		for (int i = 0; i < len; i++) {
-			E swap = doGet(srcIndex + i);
-			swap = dst.doSet(dstIndex + i, swap);
-			doSet(srcIndex + i, swap);
-		}
-	}
-
-	// --- Bulk methods ---
-
-	// -- Readers --
-
-	/**
-	 * Create list with specified capacity.
-	 *
-	 * @param capacity	initial capacity (use -1 for default capacity)
-	 * @return			created list
-	 */
-	abstract protected IList<E> doCreate(int capacity);
-
-	/**
-	 * Assign this list the content of the that list.
-	 * This is done by bitwise copying so the that list should not be used afterwards.
-	 *
-	 * @param that list to copy content from
-	 */
-	abstract protected void doAssign(IList<E> that);
-
-	/**
-	 * Returns specified range of elements from list.
-	 *
-	 * @param index index of first element to retrieve
-	 * @param len   number of elements to retrieve
-	 * @return      list containing the specified range of elements
-	 */
-	public IList<E> getAll(int index, int len) {
-		checkRange(index, len);
-
-		IList<E> list = doCreate(len);
-		for (int i = 0; i < len; i++) {
-			list.add(doGet(index + i));
-		}
-		return list;
-	}
-
-	/**
-	 * Removes specified range of elements from list and return them.
-	 *
-	 * @param index index of first element to retrieve
-	 * @param len   number of elements to retrieve
-	 * @return      list containing the specified range of elements
-	 */
-	public IList<E> extract(int index, int len) {
-		checkRange(index, len);
-
-		IList<E> list = doCreate(len);
-		for (int i = 0; i < len; i++) {
-			list.add(doGet(index + i));
-		}
-		remove(index, len);
-		return list;
-	}
-
-	// -- Mutators --
-
-	/**
-	 * Retain specified range of elements from list, the other elements are removed.
-	 *
-	 * @param index	index of first element to retain
-	 * @param len	number of elements to retain
-	 * @throws 		IndexOutOfBoundsException if the range is invalid
-	 */
-	public void retain(int index, int len) {
-		checkRange(index, len);
-
-		doRemoveAll(index + len, size() - index - len);
-		doRemoveAll(0, index);
-	}
-
-	/**
-	 * Remove specified range of elements from list.
-	 *
-	 * @param index	index of first element to remove
-	 * @param len	number of elements to remove
-	 * @throws 		IndexOutOfBoundsException if the range is invalid
-	 */
-	public void remove(int index, int len) {
-		checkRange(index, len);
-
-		doRemoveAll(index, len);
-	}
-
-	/**
-	 * Remove specified range of elements from list.
-	 *
-	 * @param index index of first element to remove
-	 * @param len   number of elements to remove
-	 */
-	protected void doRemoveAll(int index, int len) {
-		for (int i = index + len - 1; i >= index; i--) {
-			doRemove(i);
-		}
-	}
-
-	// -- addAll()
-
-	/**
-	 * Adds all of the elements in the specified list into this list.
-	 *
-	 * @param list collection containing elements to be added to this list
-	 * @return <tt>true</tt> if this list changed as a result of the call
-	 * @throws NullPointerException if the specified list is null
-	 */
-	public boolean addAll(IList<? extends E> list) {
-		return doAddAll(-1, list);
-	}
-
-	/**
-	 * Inserts all of the elements in the specified list into this
-	 * list, starting at the specified position.
-	 * Shifts the element currently at that position (if any) and any
-	 * subsequent elements to the right (increases their indices).
-	 *
-	 * @param index index at which to insert the first element from the
-	 *              specified collection
-	 * @param list list containing elements to be inserted into this list
-	 * @return <tt>true</tt> if this list changed as a result of the call
-	 * @throws IndexOutOfBoundsException if the index is invalid
-	 * @throws NullPointerException if the specified collection is null
-	 */
-	public boolean addAll(int index, IList<? extends E> list) {
-		checkIndexAdd(index);
-
-		return doAddAll(index, list);
-	}
-
-	/**
-	 * Adds all of the elements in the specified collection into this list.
-	 * The new elements will appear in the list in the order that they
-	 * are returned by the specified collection's iterator.
-	 *
-	 * @param coll collection containing elements to be added to this list
-	 * @return <tt>true</tt> if this list changed as a result of the call
-	 * @throws NullPointerException if the specified collection is null
-	 */
-	@Override
-	public boolean addAll(Collection<? extends E> coll) {
-		if (coll instanceof List) {
-			return doAddAll(-1, new IReadOnlyListFromList<E>((List<? extends E>) coll));
-		} else {
-			return doAddAll(-1, new IReadOnlyListFromCollection<E>(coll));
-		}
-	}
-
-	/**
-	 * Inserts all of the elements in the specified collection into this
-	 * list, starting at the specified position.
-	 * Shifts the element currently at that position (if any) and any
-	 * subsequent elements to the right (increases their indices).
-	 * The new elements will appear in the list in the order that they
-	 * are returned by the specified collection's iterator.
-	 *
-	 * @param index index at which to insert the first element from the
-	 *              specified collection
-	 * @param coll collection containing elements to be inserted into this list
-	 * @return <tt>true</tt> if this list changed as a result of the call
-	 * @throws IndexOutOfBoundsException if the index is invalid
-	 * @throws NullPointerException if the specified collection is null
-	 */
-	@Override
-	public boolean addAll(int index, Collection<? extends E> coll) {
-		checkIndexAdd(index);
-
-		if (coll instanceof List) {
-			return doAddAll(index, new IReadOnlyListFromList<E>((List<? extends E>) coll));
-		} else {
-			return doAddAll(index, new IReadOnlyListFromCollection<E>(coll));
-		}
-	}
-
-	/**
-	 * Adds all specified elements into this list.
-	 *
-	 * @param elems elements to be added to this list
-	 * @return <tt>true</tt> if this list changed as a result of the call
-	 */
-	@SuppressWarnings("unchecked")
-	public boolean addArray(E... elems) {
-		return doAddAll(-1, new IReadOnlyListFromArray<E>(elems));
-	}
-
-	public boolean addArray(E[] elems, int offset, int length) {
-		return doAddAll(-1, new IReadOnlyListFromArray<E>(elems, offset, length));
-	}
-
-	public boolean addArray(int index, E[] elems, int offset, int length) {
-		return doAddAll(index, new IReadOnlyListFromArray<E>(elems, offset, length));
-	}
-
-	/**
-	 * Inserts the specified elements into this list,
-	 * starting at the specified position.
-	 * Shifts the element currently at that position (if any) and any
-	 * subsequent elements to the right (increases their indices).
-	 *
-	 * @param index index at which to insert the first element from the
-	 *              specified collection
-	 * @param elems elements to be inserted into this list
-	 * @return <tt>true</tt> if this list changed as a result of the call
-	 * @throws IndexOutOfBoundsException if the index is invalid
-	 */
-	public boolean addArray(int index, @SuppressWarnings("unchecked") E... elems) {
-		checkIndexAdd(index);
-
-		return doAddAll(index, new IReadOnlyListFromArray<E>(elems));
-	}
-
-	/**
-	 * Adds element multiple time to list.
-	 *
-	 * @param elem element to be added to this list
-	 * @return <tt>true</tt> if this list changed as a result of the call
-	 */
-	public boolean addMult(int len, E elem) {
-		return doAddAll(-1, new IReadOnlyListFromMult<E>(len, elem));
-	}
-
-	/**
-	 * Inserts element multiple time to list, starting at the specified position.
-	 * Shifts the element currently at that position (if any) and any
-	 * subsequent elements to the right (increases their indices).
-	 *
-	 * @param index index at which to insert the first element from the
-	 *              specified collection
-	 * @param elem element to be inserted into this list
-	 * @return <tt>true</tt> if this list changed as a result of the call
-	 * @throws IndexOutOfBoundsException if the index is invalid
-	 */
-	public boolean addMult(int index, int len, E elem) {
-		checkIndexAdd(index);
-
-		return doAddAll(index, new IReadOnlyListFromMult<E>(len, elem));
-	}
-
-	// -- setAll()
-
-	/**
-	 * Sets the specified elements.
-	 *
-	 * @param index index of first element to set
-	 * @param list  list with elements to set
-	 * @throws 		IndexOutOfBoundsException if the range is invalid
-	 */
-	public void setAll(int index, IList<? extends E> list) {
-		int listSize = list.size();
-		checkRange(index, listSize);
-
-		doReplaceAll(index, listSize, list);
-	}
-
-	/**
-	 * Sets the specified elements.
-	 *
-	 * @param index index of first element to set
-	 * @param coll  collection with elements to set
-	 */
-	public void setAll(int index, Collection<? extends E> coll) {
-		int collSize = coll.size();
-		checkRange(index, collSize);
-
-		if (coll instanceof List) {
-			doReplaceAll(index, collSize, new IReadOnlyListFromList<E>((List<? extends E>) coll));
-		} else {
-			doReplaceAll(index, collSize, new IReadOnlyListFromCollection<E>(coll));
-		}
-	}
-
-	/**
-	 * Sets the specified elements.
-	 *
-	 * @param index index of first element to set
-	 * @param elems	array with elements to set
-	 * @throws 		IndexOutOfBoundsException if the range is invalid
-	 */
-	@SuppressWarnings("unchecked")
-	public void setArray(int index, E... elems) {
-		int arrayLen = elems.length;
-		checkRange(index, arrayLen);
-
-		doReplaceAll(index, arrayLen, new IReadOnlyListFromArray<E>(elems));
-	}
-
-	public void setArray(int index, E[] elems, int offset, int length) {
-		int arrayLen = elems.length;
-		checkRange(index, arrayLen);
-
-		doReplaceAll(index, arrayLen, new IReadOnlyListFromArray<E>(elems, offset, length));
-	}
-
-	/**
-	 * Sets the element multiple times.
-	 *
-	 * @param index index of first element to set
-	 * @param elem	element to set
-	 */
-	public void setMult(int index, int len, E elem) {
-		checkRange(index, len);
-
-		doReplaceAll(index, len, new IReadOnlyListFromMult<E>(len, elem));
-	}
-
-	// -- putAll()
-
-	/**
-	 * Set or add the specified elements.
-	 *
-	 * @param index index of first element to set or add
-	 * @param list  list with elements to set or add
-	 */
-	public void putAll(int index, IList<? extends E> list) {
-		checkIndexAdd(index);
-		checkNonNull(list);
-
-		int len = size() - index;
-		if (list != null) {
-			if (list.size() < len) {
-				len = list.size();
-			}
-		}
-
-		// Call worker method
-		doReplaceAll(index, len, list);
-	}
-
-	/**
-	 * Set or add the specified elements.
-	 * If the index is smaller than the size of the list, the existing element is replaced.
-	 * If the index equals the size of the list, the element is added.
-	 *
-	 * @param index index of first element to set or add
-	 * @param coll  collection with elements to set or add
-	 */
-	public void putAll(int index, Collection<? extends E> coll) {
-		if (coll instanceof IList) {
-			putAll(index, (IList<? extends E>) coll);
-		} else if (coll instanceof List) {
-			putAll(index, new IReadOnlyListFromList<E>((List<? extends E>) coll));
-		} else {
-			putAll(index, new IReadOnlyListFromCollection<E>(coll));
-		}
-	}
-
-	/**
-	 * Set or add the specified elements.
-	 * If the index is smaller than the size of the list, the existing element is replaced.
-	 * If the index equals the size of the list, the element is added.
-	 *
-	 * @param index index of first element to set or add
-	 * @param elems	array with elements to set or add
-	 */
-	@SuppressWarnings("unchecked")
-	public void putArray(int index, E... elems) {
-		putAll(index, new IReadOnlyListFromArray<E>(elems));
-	}
-
-	/**
-	 * Set or add the specified element multiple times.
-	 * If the index is smaller than the size of the list, the existing element is replaced.
-	 * If the index equals the size of the list, the element is added.
-	 *
-	 * @param index index of first element to set or add
-	 * @param len 	element to set or add
-	 */
-	public void putMult(int index, int len, E elem) {
-		putAll(index, new IReadOnlyListFromMult<E>(len, elem));
-	}
-
-	// -- initAll()
-
-	/**
-	 * Initializes the list so it will afterwards only contain the elements of the collection.
-	 * The list will grow or shrink as needed.
-	 *
-	 * @param list 	list with elements
-	 * @throws 		IndexOutOfBoundsException if the length is invalid
-	 */
-	public void initAll(IList<? extends E> list) {
-		checkNonNull(list);
-		doClear();
-		doAddAll(-1, list);
-	}
-
-	/**
-	 * Initializes the list so it will afterwards only contain the elements of the collection.
-	 * The list will grow or shrink as needed.
-	 *
-	 * @param coll 	collection with elements
-	 * @throws 		IndexOutOfBoundsException if the length is invalid
-	 */
-	public void initAll(Collection<? extends E> coll) {
-		if (coll instanceof IList) {
-			initAll((IList<? extends E>) coll);
-		} else if (coll instanceof List) {
-			initAll(new IReadOnlyListFromList<E>((List<? extends E>) coll));
-		} else {
-			initAll(new IReadOnlyListFromCollection<E>(coll));
-		}
-	}
-
-	/**
-	 * Initializes the list so it will afterwards only contain the elements of the array.
-	 * The list will grow or shrink as needed.
-	 *
-	 * @param elems array with elements
-	 * @throws 		IndexOutOfBoundsException if the length is invalid
-	 */
-	@SuppressWarnings("unchecked")
-	public void initArray(E... elems) {
-		initAll(new IReadOnlyListFromArray<E>(elems));
-	}
-
-	/**
-	 * Initializes the list so it will afterwards have a size of
-	 * <code>len</code> and contain only the element <code>elem</code>.
-	 * The list will grow or shrink as needed.
-	 *
-	 * @param len  	length of list
-	 * @param elem 	element which the list will contain
-	 * @throws 		IndexOutOfBoundsException if the length is invalid
-	 */
-	public void initMult(int len, E elem) {
-		checkLength(len);
-
-		initAll(new IReadOnlyListFromMult<E>(len, elem));
-	}
-
-	// -- replaceAll()
-
-	/**
-	 * Replaces the specified range with new elements.
-	 * This method is very powerful as it offers the functionality of many other methods
-	 * which are therefore only offered for convenience: <br>
-	 * - addAll(index, list): replaceAll(index, 0, list) <br>
-	 * - setAll(index, list): replaceAll(index, list.size(), list) <br>
-	 * - putAll(index, list): replaceAll(index, -1, list) <br>
-	 * - initAll(list)      : replaceAll(0, this.size(), list) <br>
-	 * - remove(index, list): replaceAll(index, list.size(), null) <br>
-	 *
-	 * @param index index of first element to replace, use -1 for the position after the last element (this.size())
-	 * @param len	number of elements to replace, use -1 for getting behavior of putAll()
-	 * @param coll  collection with elements which replace the old elements, use null if elements should only be removed
-	 * @throws 		IndexOutOfBoundsException if the range is invalid
-	 */
-	public void replaceAll(int index, int len, Collection<? extends E> coll) {
-		if (coll instanceof IList) {
-			replaceAll(index, len, (IList<? extends E>) coll);
-		} else if (coll instanceof List) {
-			replaceAll(index, len, new IReadOnlyListFromList<E>((List<? extends E>) coll));
-		} else {
-			replaceAll(index, len, new IReadOnlyListFromCollection<E>(coll));
-		}
-	}
-
-	/**
-	 * Replaces the specified range with new elements.
-	 * This method is very powerful as it offers the functionality of many other methods
-	 * which are therefore only offered for convenience: <br>
-	 * - addAll(index, list): replaceAll(index, 0, list) <br>
-	 * - setAll(index, list): replaceAll(index, list.size(), list) <br>
-	 * - putAll(index, list): replaceAll(index, -1, list) <br>
-	 * - initAll(list)      : replaceAll(0, this.size(), list) <br>
-	 * - remove(index, list): replaceAll(index, list.size(), null) <br>
-	 *
-	 * @param index index of first element to replace, use -1 for the position after the last element (this.size())
-	 * @param len	number of elements to replace, use -1 for getting behavior of putAll()
-	 * @param elems array with elements which replace the old elements, use null if elements should only be removed
-	 * @throws 		IndexOutOfBoundsException if the range is invalid
-	 */
-	@SuppressWarnings("unchecked")
-	public void replaceArray(int index, int len, E... elems) {
-		replaceAll(index, len, new IReadOnlyListFromArray<E>(elems));
-	}
-
-	/**
-	 * Replaces the specified range with new elements.
-	 * This method is very powerful as it offers the functionality of many other methods
-	 * which are therefore only offered for convenience: <br>
-	 * - addAll(index, list): replaceAll(index, 0, list) <br>
-	 * - setAll(index, list): replaceAll(index, list.size(), list) <br>
-	 * - putAll(index, list): replaceAll(index, -1, list) <br>
-	 * - initAll(list)      : replaceAll(0, this.size(), list) <br>
-	 * - remove(index, list): replaceAll(index, list.size(), null) <br>
-	 *
-	 * @param index 	index of first element to replace, use -1 for the position after the last element (this.size())
-	 * @param len		number of elements to replace, use -1 for getting behavior of putAll()
-	 * @param numElems  number of time element has to be added
-	 * @param elem  	element to add
-	 * @throws 			IndexOutOfBoundsException if the range is invalid
-	 */
-	public void replaceMult(int index, int len, int numElems, E elem) {
-		replaceAll(index, len, new IReadOnlyListFromMult<E>(numElems, elem));
-	}
-
-	/**
-	 * Replaces the specified range with new elements.
-	 * This method is very powerful as it offers the functionality of many other methods
-	 * which are therefore only offered for convenience: <br>
-	 * - addAll(index, list): replaceAll(index, 0, list) <br>
-	 * - setAll(index, list): replaceAll(index, list.size(), list) <br>
-	 * - putAll(index, list): replaceAll(index, -1, list) <br>
-	 * - initAll(list)      : replaceAll(0, this.size(), list) <br>
-	 * - remove(index, list): replaceAll(index, list.size(), null) <br>
-	 *
-	 * @param index index of first element to replace, use -1 for the position after the last element (this.size())
-	 * @param len	number of elements to replace, use -1 for getting behavior of putAll()
-	 * @param list  list with elements which replace the old elements, use null if elements should only be removed
-	 * @throws 		IndexOutOfBoundsException if the range is invalid
-	 */
-	public void replaceAll(int index, int len, IList<? extends E> list) {
-		// Check arguments
-		if (index == -1) {
-			index = size();
-		} else {
-			checkIndexAdd(index);
-		}
-		if (len == -1) {
-			len = size() - index;
-			if (list != null) {
-				if (list.size() < len) {
-					len = list.size();
-				}
-			}
-		} else {
-			checkRange(index, len);
-		}
-
-		// Call worker method
-		doReplaceAll(index, len, list);
-	}
-
-	// -- doReplaceAll()
-
-	protected boolean doReplaceAll(int index, int len, IList<? extends E> list) {
-		// There is a special implementation accepting an IList
-		// so the method is also available in the primitive classes.
-		assert (index >= 0 && index <= size());
-		assert (len >= 0 && index + len <= size());
-
-		int srcLen = 0;
-		if (list != null) {
-			srcLen = list.size();
-		}
-		doEnsureCapacity(size() - len + srcLen);
-
-		// Remove elements
-		doRemoveAll(index, len);
-
-		// Add elements
-		for (int i = 0; i < srcLen; i++) {
-			if (!doAdd(index + i, list.doGet(i))) {
-				index--;
-			}
-		}
-		return len > 0 || srcLen > 0;
-	}
-
-	//
-
-	/**
-	 * Fill list.
-	 *
-	 * @param elem  element used for filling
-	 */
-	// see java.util.Arrays#fill
-	public void fill(E elem) {
-		int size = size();
-		for (int i = 0; i < size; i++) {
-			doSet(i, elem);
-		}
-	}
-
-	/**
-	 * Copy specified elements.
-	 * Source and destination ranges may overlap.
-	 * The size of the list does not change.
-	 *
-	 * @param srcIndex	index of first source element to copy
-	 * @param dstIndex	index of first destination element to copy
-	 * @param len		number of elements to copy
-	 * @throws 			IndexOutOfBoundsException if the ranges are invalid
-	 */
-	public void copy(int srcIndex, int dstIndex, int len) {
-		checkRange(srcIndex, len);
-		checkRange(dstIndex, len);
-
-		if (srcIndex < dstIndex) {
-			for (int i = len - 1; i >= 0; i--) {
-				doReSet(dstIndex + i, doGet(srcIndex + i));
-			}
-		} else if (srcIndex > dstIndex) {
-			for (int i = 0; i < len; i++) {
-				doReSet(dstIndex + i, doGet(srcIndex + i));
-			}
-		}
-	}
-
-	/**
-	 * Move specified elements.
-	 * Source and destination ranges may overlap.
-	 * The elements which are moved away are set to null, so the size of the list does not change.
-	 *
-	 * @param srcIndex	index of first source element to move
-	 * @param dstIndex	index of first destination element to move
-	 * @param len		number of elements to move
-	 * @throws 			IndexOutOfBoundsException if the ranges are invalid
-	 */
-	public void move(int srcIndex, int dstIndex, int len) {
-		checkRange(srcIndex, len);
-		checkRange(dstIndex, len);
-
-		// Copy elements
-		if (srcIndex < dstIndex) {
-			for (int i = len - 1; i >= 0; i--) {
-				doReSet(dstIndex + i, doGet(srcIndex + i));
-			}
-		} else if (srcIndex > dstIndex) {
-			for (int i = 0; i < len; i++) {
-				doReSet(dstIndex + i, doGet(srcIndex + i));
-			}
-		}
-
-		// Set elements to null after the move operation
-		if (srcIndex < dstIndex) {
-			int fill = Math.min(len, dstIndex - srcIndex);
-			setMult(srcIndex, fill, null);
-		} else if (srcIndex > dstIndex) {
-			int fill = Math.min(len, srcIndex - dstIndex);
-			setMult(srcIndex + len - fill, fill, null);
-		}
-	}
-
-	/**
-	 * Drag specified elements.
-	 * Source and destination ranges may overlap.
-	 * The size of the list does not change and it contains the same elements as before, but in changed order.
-	 *
-	 * @param srcIndex	index of first source element to move
-	 * @param dstIndex	index of first destination element to move
-	 * @param len		number of elements to move
-	 * @throws 			IndexOutOfBoundsException if the ranges are invalid
-	 */
-	public void drag(int srcIndex, int dstIndex, int len) {
-		checkRange(srcIndex, len);
-		checkRange(dstIndex, len);
-
-		if (srcIndex < dstIndex) {
-			doRotate(srcIndex, len + (dstIndex - srcIndex), dstIndex - srcIndex);
-		} else if (srcIndex > dstIndex) {
-			doRotate(dstIndex, len + (srcIndex - dstIndex), dstIndex - srcIndex);
-		}
-	}
-
-	/**
-	 * Swap the specified elements in the list.
-	 *
-	 * @param index1	index of first element in first range to swap
-	 * @param index2	index of first element in second range to swap
-	 * @param len		number of elements to swap
-	 * @throws 			IndexOutOfBoundsException if the ranges are invalid
-	 */
-	public void swap(int index1, int index2, int len) {
-		checkRange(index1, len);
-		checkRange(index2, len);
-		if ((index1 < index2 && index1 + len > index2) || index1 > index2 && index2 + len > index1) {
-			throw new IndexOutOfBoundsException("Swap ranges overlap");
-		}
-
-		for (int i = 0; i < len; i++) {
-			E swap = doGet(index1 + i);
-			swap = doReSet(index2 + i, swap);
-			doReSet(index1 + i, swap);
-		}
-	}
-
-	/**
-	 * Reverses the order of all elements in the specified list.
-	 */
-	public void reverse() {
-		reverse(0, size());
-	}
-
-	/**
-	 * Reverses the order of the specified elements in the list.
-	 *
-	 * @param index	index of first element to reverse
-	 * @param len	number of elements to reverse
-	 * @throws 			IndexOutOfBoundsException if the ranges are invalid
-	 */
-	public void reverse(int index, int len) {
-		checkRange(index, len);
-
-		int pos1 = index;
-		int pos2 = index + len - 1;
-		int mid = len / 2;
-		for (int i = 0; i < mid; i++) {
-			E swap = doGet(pos1);
-			swap = doReSet(pos2, swap);
-			doReSet(pos1, swap);
-			pos1++;
-			pos2--;
-		}
-	}
-
-	/**
-	 * Rotate specified elements in the list.
-	 * The distance argument can be positive or negative:
-	 * If it is positive, the elements are moved towards the end,
-	 * if negative, the elements are moved toward the beginning,
-	 * if distance is 0, the list is not changed.
-	 *
-	 * @param distance	distance to move the elements
-	 */
-	public void rotate(int distance) {
-		rotate(0, size(), distance);
-	}
-
-	/**
-	 * Rotate specified elements in the list.
-	 * The distance argument can be positive or negative:
-	 * If it is positive, the elements are moved towards the end,
-	 * if negative, the elements are moved toward the beginning,
-	 * if distance is 0, the list is not changed.
-	 *
-	 * @param index		index of first element to rotate
-	 * @param len		number of elements to rotate
-	 * @param distance	distance to move the elements
-	 * @throws 			IndexOutOfBoundsException if the ranges are invalid
-	 */
-	public void rotate(int index, int len, int distance) {
-		checkRange(index, len);
-		doRotate(index, len, distance);
-	}
-
-	/**
-	 * Internal method to rotate specified elements in the list.
-	 * The distance argument can be positive or negative:
-	 * If it is positive, the elements are moved towards the end,
-	 * if negative, the elements are moved toward the beginning,
-	 * if distance is 0, the list is not changed.
-	 *
-	 * @param index		index of first element to rotate
-	 * @param len		number of elements to rotate
-	 * @param distance	distance to move the elements
-	 */
-	protected void doRotate(int index, int len, int distance) {
-		distance = distance % len;
-		if (distance < 0) {
-			distance += len;
-		}
-		if (distance == 0) {
-			return;
-		}
-		assert (distance >= 0 && distance < len);
-
-		int num = 0;
-		for (int start = 0; num != len; start++) {
-			E elem = doGet(index + start);
-			int i = start;
-			do {
-				i += distance;
-				if (i >= len) {
-					i -= len;
-				}
-				elem = doReSet(index + i, elem);
-				num++;
-			} while (i != start);
-		}
-	}
-
-	/**
-	 * Sort elements in the list using the specified comparator.
-	 *
-	 * @param comparator	comparator to use for sorting
-	 * 						(null means the elements natural ordering should be used)
-	 *
-	 * @see Arrays#sort
-	 */
-	@Override
-	public void sort(Comparator<? super E> comparator) {
-		sort(0, size(), comparator);
-	}
-
-	/**
-	 * Sort specified elements in the list using the specified comparator.
-	 *
-	 * @param index			index of first element to sort
-	 * @param len			number of elements to sort
-	 * @param comparator	comparator to use for sorting
-	 * 						(null means the elements natural ordering should be used)
-	 * @throws 				IndexOutOfBoundsException if the range is invalid
-	 *
-	 * @see Arrays#sort
-	 */
-	abstract public void sort(int index, int len, Comparator<? super E> comparator);
-
-	/*
-	Question:
-	   Why is the signature of method binarySearch
-	       public <K> int binarySearch(K key, Comparator<? super K> comparator)
-	   and not
-	       public int binarySearch(E key, Comparator<? super E> comparator)
-	   as you could expect?
-	
-	Answer:
-	   This allows to use the binarySearch method not only with keys of
-	   the type stored in the GapList, but also with any other type you
-	   are prepared to handle in you Comparator.
-	   So if we have a class Name and its comparator as defined in the
-	   following code snippets, both method calls are possible:
-	
-	   new GapList<Name>().binarySearch(new Name("a"), new NameComparator());
-	   new GapList<Name>().binarySearch("a", new NameComparator());
-	
-	   class Name {
-	       String name;
-	
-	       public Name(String name) {
-	           this.name = name;
-	       }
-	       public String getName() {
-	           return name;
-	       }
-	       public String toString() {
-	           return name;
-	       }
-	   }
-	
-	   static class NameComparator implements Comparator<Object> {
-	       @Override
-	       public int compare(Object o1, Object o2) {
-	           String s1;
-	           if (o1 instanceof String) {
-	               s1 = (String) o1;
-	           } else {
-	               s1 = ((Name) o1).getName();
-	           }
-	           String s2;
-	           if (o2 instanceof String) {
-	               s2 = (String) o2;
-	           } else {
-	               s2 = ((Name) o2).getName();
-	           }
-	           return s1.compareTo(s2);
-	       }
-	    }
-	*/
-
-	/**
-	 * Searches the specified range for an object using the binary* search algorithm.
-	 * <p>
-	 * Note that the method is defined to work with an arbitrary type {@literal <K>}.
-	 * This allows to search directly for a key field in the object without the need to construct an object containing the key:
-	 * <pre>{@code
-	 * persons.binarySearch("john", new SearchByName());
-	 * 
-	 * class SearchByName implements Comparator<Object> {
-	 *	 public int compare(Object o1, Object o2) {
-	 *	   String s1 = (o1 instanceof String) ? (String) o1 : ((Name) o1).getName();
-	 *	   String s2 = (o2 instanceof String) ? (String) o2 : ((Name) o2).getName();
-	 *	   return s1.compareTo(s2);
-	 *	 }
-	 * }
-	 * }</pre>
-	 *
-	 * @param key           the value to be searched for
-	 * @param comparator    the comparator by which the list is ordered.
-	 *                      A <tt>null</tt> value indicates that the elements'
-	 *                      {@linkplain Comparable natural ordering} should be used.
-	 * @return              index of the search key, if it is contained in the array;
-	 *                      otherwise, <tt>(-(<i>insertion point</i>) - 1)</tt>.  The
-	 *                      <i>insertion point</i> is defined as the point at which the
-	 *                      key would be inserted into the array: the index of the first
-	 *                      element greater than the key, or <tt>a.length</tt> if all
-	 *                      elements in the array are less than the specified key.  Note
-	 *                      that this guarantees that the return value will be &gt;= 0 if
-	 *                      and only if the key is found.
-	 *
-	 * @see Arrays#binarySearch
-	 */
-	public <K> int binarySearch(K key, Comparator<? super K> comparator) {
-		return binarySearch(0, size(), key, comparator);
-	}
-
-	/**
-	 * Searches the specified range for an object using the binary search algorithm.
-	 * <p>
-	 * Note that the method is defined to work with an arbitrary type {@literal <K>}.
-	 * This allows to search directly for a key field in the object without the need to construct an object containing the key:
-	 * <pre>{@code
-	 * persons.binarySearch("john", new SearchByName());
-	 * 
-	 * class SearchByName implements Comparator<Object> {
-	 *	 public int compare(Object o1, Object o2) {
-	 *	   String s1 = (o1 instanceof String) ? (String) o1 : ((Name) o1).getName();
-	 *	   String s2 = (o2 instanceof String) ? (String) o2 : ((Name) o2).getName();
-	 *	   return s1.compareTo(s2);
-	 *	 }
-	 * }
-	 * }/</pre>
-	 * 
-	 * @param index         index of first element to search
-	 * @param len           number of elements to search
-	 * @param key           the value to be searched for
-	 * @param comparator    the comparator by which the list is ordered.
-	 *                      A <tt>null</tt> value indicates that the elements'
-	 *                      {@linkplain Comparable natural ordering} should be used.
-	 * @return              index of the search key, if it is contained in the array;
-	 *                      otherwise, <tt>(-(<i>insertion point</i>) - 1)</tt>.  The
-	 *                      <i>insertion point</i> is defined as the point at which the
-	 *                      key would be inserted into the array: the index of the first
-	 *                      element greater than the key, or <tt>a.length</tt> if all
-	 *                      elements in the array are less than the specified key.  Note
-	 *                      that this guarantees that the return value will be &gt;= 0 if
-	 *                      and only if the key is found.
-	 * @throws 				IndexOutOfBoundsException if the range is invalid
-	 *
-	 * @see Arrays#binarySearch
-	 */
-	abstract public <K> int binarySearch(int index, int len, K key, Comparator<? super K> comparator);
-
-	//--- Arguments check methods
-
-	/**
-	 * Check that specified index is valid for getting/setting elements.
-	 *
-	 * @param index	index to check
-	 * @throws IndexOutOfBoundsException if index is invalid
-	 */
-	protected void checkIndex(int index) {
-		if (index < 0 || index >= size()) {
-			throw new IndexOutOfBoundsException("Invalid index: " + index + " (size: " + size() + ")");
-		}
-	}
-
-	/**
-	 * Check that specified index is valid for adding elements.
-	 *
-	 * @param index	index to check
-	 * @throws IndexOutOfBoundsException if index is invalid
-	 */
-	protected void checkIndexAdd(int index) {
-		if (index < 0 || index > size()) {
-			throw new IndexOutOfBoundsException("Invalid index: " + index + " (size: " + size() + ")");
-		}
-	}
-
-	/**
-	 * Check that specified range is valid.
-	 *
-	 * @param index	start index of range to check
-	 * @param len	number of elements  in range to check
-	 * @throws IndexOutOfBoundsException if index is invalid
-	 */
-	protected void checkRange(int index, int len) {
-		if (index < 0 || len < 0 || index + len > size()) {
-			throw new IndexOutOfBoundsException("Invalid range: " + index + "/" + len + " (size: " + size() + ")");
-		}
-	}
-
-	/**
-	 * Check that specified length is valid {@literal (>= 0)}.
-	 *
-	 * @param len length to check
-	 * @throws IndexOutOfBoundsException if length is invalid
-	 */
-	protected void checkLength(int len) {
-		if (len < 0) {
-			throw new IndexOutOfBoundsException("Invalid length: " + len);
-		}
-	}
-
-	/**
-	 * Check that both specified lengths are valid {@literal (>= 0)} and equal.
-	 *
-	 * @param len1 length to check
-	 * @param len2 length to check
-	 * @throws IndexOutOfBoundsException if lengths are invalid
-	 */
-	protected void checkLengths(int len1, int len2) {
-		if (len1 != len2) {
-			throw new IndexOutOfBoundsException("Invalid lengths: " + len1 + ", " + len2);
-		}
-		if (len1 < 0) {
-			throw new IndexOutOfBoundsException("Invalid length: " + len1);
-		}
-	}
-
-	/**
-	 * Check that object is not null.
-	 *
-	 * @param obj object to check
-	 * @throws NullPointerException if object is null
-	 */
-	protected void checkNonNull(Object obj) {
-		if (obj == null) {
-			throw new NullPointerException("Argument may not be null");
-		}
-	}
-
-	// --- Start class Iter ---
-
-	/**
-	 * Iterator supports forward and reverse iteration.
-	 */
-	class Iter implements Iterator<E> {
-		/** true if iterator moves forward */
-		boolean forward;
-		/** current index */
-		int index;
-		/** index where element will be removed if remove() is called */
-		int remove;
-
-		/**
-		 * Constructor.
-		 *
-		 * @param forward	true for forward access
-		 */
-		public Iter(boolean forward) {
-			this.forward = forward;
-
-			if (forward) {
-				index = 0;
-			} else {
-				index = size() - 1;
-			}
-			remove = -1;
-		}
-
-		@Override
-		public boolean hasNext() {
-			if (forward) {
-				return index != size();
-			} else {
-				return index != -1;
-			}
-		}
-
-		@Override
-		public E next() {
-			if (forward) {
-				if (index >= size()) {
-					throw new NoSuchElementException();
-				}
-			} else {
-				if (index < 0) {
-					throw new NoSuchElementException();
-				}
-			}
-			E elem = get(index);
-			remove = index;
-			if (forward) {
-				index++;
-			} else {
-				index--;
-			}
-			return elem;
-		}
-
-		@Override
-		public void remove() {
-			if (remove == -1) {
-				throw new IllegalStateException("No current element to remove");
-			}
-			IList.this.remove(remove);
-			if (index > remove) {
-				index--;
-			}
-			remove = -1;
-		}
-	}
-
-	// --- End class Iter ---
-
-	// --- Start class ListIter ---
-
-	/**
-	 * Iterator supports forward and reverse iteration.
-	 */
-	class ListIter implements ListIterator<E> {
-		/** current index */
-		int index;
-		/** index where element will be removed if remove() is called */
-		int remove;
-
-		/**
-		 * Constructor.
-		 *
-		 * @param index	start index
-		 */
-		public ListIter(int index) {
-			checkIndexAdd(index);
-			this.index = index;
-			this.remove = -1;
-		}
-
-		@Override
-		public boolean hasNext() {
-			return index < size();
-		}
-
-		@Override
-		public boolean hasPrevious() {
-			return index > 0;
-		}
-
-		@Override
-		public E next() {
-			if (index >= size()) {
-				throw new NoSuchElementException();
-			}
-			E elem = IList.this.get(index);
-			remove = index;
-			index++;
-			return elem;
-		}
-
-		@Override
-		public int nextIndex() {
-			return index;
-		}
-
-		@Override
-		public E previous() {
-			if (index <= 0) {
-				throw new NoSuchElementException();
-			}
-			index--;
-			E elem = IList.this.get(index);
-			remove = index;
-			return elem;
-		}
-
-		@Override
-		public int previousIndex() {
-			return index - 1;
-		}
-
-		@Override
-		public void remove() {
-			if (remove == -1) {
-				throw new IllegalStateException("No current element to remove");
-			}
-			IList.this.remove(remove);
-			if (index > remove) {
-				index--;
-			}
-			remove = -1;
-		}
-
-		@Override
-		public void set(E e) {
-			if (remove == -1) {
-				throw new IllegalStateException("No current element to set");
-			}
-			IList.this.set(remove, e);
-		}
-
-		@Override
-		public void add(E e) {
-			IList.this.add(index, e);
-			index++;
-			remove = -1;
-		}
-	}
-
-	// --- End class ListIter ---
-
-	protected static abstract class IReadOnlyList<E> extends IList<E> {
-
-		@Override
-		public IList<E> unmodifiableList() {
-			error();
-			return null;
-		}
-
-		@Override
-		protected void doClone(IList<E> that) {
-			error();
-		}
-
-		@Override
-		public int capacity() {
-			error();
-			return 0;
-		}
-
-		@Override
-		protected E doSet(int index, E elem) {
-			error();
-			return null;
-		}
-
-		@Override
-		protected E doReSet(int index, E elem) {
-			error();
-			return null;
-		}
-
-		@Override
-		protected E getDefaultElem() {
-			error();
-			return null;
-		}
-
-		@Override
-		protected boolean doAdd(int index, E elem) {
-			error();
-			return false;
-		}
-
-		@Override
-		protected E doRemove(int index) {
-			error();
-			return null;
-		}
-
-		@Override
-		protected void doEnsureCapacity(int minCapacity) {
-			error();
-		}
-
-		@Override
-		public void trimToSize() {
-			error();
-		}
-
-		@Override
-		protected IList<E> doCreate(int capacity) {
-			error();
-			return null;
-		}
-
-		@Override
-		protected void doAssign(IList<E> that) {
-			error();
-		}
-
-		@Override
-		public void sort(int index, int len, Comparator<? super E> comparator) {
-			error();
-		}
-
-		@Override
-		public <K> int binarySearch(int index, int len, K key, Comparator<? super K> comparator) {
-			error();
-			return 0;
-		}
-
-		/**
-		 * Throw exception if an attempt is made to change an immutable list.
-		 */
-		private void error() {
-			throw new UnsupportedOperationException("list is read-only");
-		}
-	}
-
-	protected static class IReadOnlyListFromArray<E> extends IReadOnlyList<E> {
-		E[] array;
-		int offset;
-		int length;
-
-		IReadOnlyListFromArray(E[] array) {
-			this.array = array;
-			this.offset = 0;
-			this.length = array.length;
-		}
-
-		IReadOnlyListFromArray(E[] array, int offset, int length) {
-			this.array = array;
-			this.offset = offset;
-			this.length = length;
-		}
-
-		@Override
-		public int size() {
-			return length;
-		}
-
-		@Override
-		protected E doGet(int index) {
-			return array[offset + index];
-		}
-	}
-
-	protected static class IReadOnlyListFromMult<E> extends IReadOnlyList<E> {
-		int len;
-		E elem;
-
-		IReadOnlyListFromMult(int len, E elem) {
-			checkLength(len);
-
-			this.len = len;
-			this.elem = elem;
-		}
-
-		@Override
-		public int size() {
-			return len;
-		}
-
-		@Override
-		protected E doGet(int index) {
-			return elem;
-		}
-	}
-
-	protected static class IReadOnlyListFromCollection<E> extends IReadOnlyList<E> {
-		Object[] array;
-
-		IReadOnlyListFromCollection(Collection<? extends E> coll) {
-			array = coll.toArray();
-		}
-
-		@Override
-		public int size() {
-			return array.length;
-		}
-
-		@SuppressWarnings("unchecked")
-		@Override
-		protected E doGet(int index) {
-			return (E) array[index];
-		}
-	}
-
-	protected static class IReadOnlyListFromList<E> extends IReadOnlyList<E> {
-		List<E> list2;
-
-		@SuppressWarnings("unchecked")
-		IReadOnlyListFromList(List<? extends E> list) {
-			this.list2 = (List<E>) list;
-		}
-
-		@Override
-		public int size() {
-			return list2.size();
-		}
-
-		@Override
-		protected E doGet(int index) {
-			return list2.get(index);
-		}
-	}
-
-}
+/*
+ * Copyright 2012 by Thomas Mauch
+ *
+ * Licensed under the Apache License, Version 2.0 (the "License");
+ * you may not use this file except in compliance with the License.
+ * You may obtain a copy of the License at
+ *
+ * http://www.apache.org/licenses/LICENSE-2.0
+ *
+ * Unless required by applicable law or agreed to in writing, software
+ * distributed under the License is distributed on an "AS IS" BASIS,
+ * WITHOUT WARRANTIES OR CONDITIONS OF ANY KIND, either express or implied.
+ * See the License for the specific language governing permissions and
+ * limitations under the License.
+ *
+ * $Id$
+ */
+package org.magicwerk.brownies.collections;
+
+import java.io.Serializable;
+import java.util.AbstractList;
+import java.util.Arrays;
+import java.util.Collection;
+import java.util.Comparator;
+import java.util.Deque;
+import java.util.HashSet;
+import java.util.Iterator;
+import java.util.List;
+import java.util.ListIterator;
+import java.util.NoSuchElementException;
+import java.util.RandomAccess;
+import java.util.Set;
+import java.util.function.Function;
+import java.util.function.Predicate;
+import java.util.function.UnaryOperator;
+
+/**
+ * IList is an abstract class which offers all interfaces offered by both ArrayList and LinkedList.
+ * It also offers additional methods which are then available in all implementations of GapList and BigList.
+ *
+ * @author Thomas Mauch
+ *
+ * @param <E> type of elements stored in the list
+ * @see	    java.util.List
+ * @see	    java.util.Deque
+ * @see	    java.util.ArrayList
+ * @see	    java.util.LinkedList
+ */
+public abstract class IList<E>
+		extends AbstractList<E> implements ICollection<E>,
+		// All interfaces of ArrayList
+		List<E>, RandomAccess, Cloneable, Serializable,
+		// Additional interfaces of LinkedList and ArrayDeque
+		Deque<E> {
+
+	/**
+	 * Copies the collection values into an array.
+	 *
+	 * @param coll   collection of values
+	 * @return       array containing the collection values
+	 */
+	static Object[] toArray(Collection<?> coll) {
+		Object[] values = coll.toArray();
+		// as in ArrayList: toArray() might (incorrectly) not return Object[] (see bug 6260652)
+		if (values.getClass() != Object[].class) {
+			values = Arrays.copyOf(values, values.length, Object[].class);
+		}
+		return values;
+	}
+
+	/**
+	 * Returns a shallow copy of this list.
+	 * The new list will contain the same elements as the source list, i.e. the elements themselves are not copied.
+	 * The capacity of the list will be set to the number of elements, i.e. size and capacity are equal.
+	 * This returned list will be modifiable, i.e. an unmodifiable list will become modifiable again.
+	 * This method is identical to clone() except that it returns an object with the exact type.
+	 *
+	 * @return a modifiable copy of this list
+	 */
+	@Override
+	@SuppressWarnings("unchecked")
+	public IList<E> copy() {
+		return (IList<E>) clone();
+	}
+
+	/**
+	 * Returns a shallow copy of this list.
+	 * The new list will contain the same elements as the source list, i.e. the elements themselves are not copied.
+	 * The capacity of the list will be set to the number of elements, i.e. size and capacity are equal.
+	 * This returned list will be modifiable, i.e. an unmodifiable list will become modifiable again.
+	 * It is advised to use copy() which is identical except that it returns an object with the exact type.
+	 *
+	 * @return a modifiable copy of this list
+	 */
+	@SuppressWarnings("unchecked")
+	@Override
+	public Object clone() {
+		try {
+			IList<E> list = (IList<E>) super.clone();
+			list.doClone(this);
+			return list;
+		} catch (CloneNotSupportedException e) {
+			// This shouldn't happen, since we are Cloneable
+			throw new AssertionError(e);
+		}
+	}
+
+	/**
+	 * Returns a copy this list but without elements.
+	 * The new list will have the same type as this list.
+	 *
+	 * @return  an empty copy of this list
+	 */
+	@Override
+	public IList<E> crop() {
+		return doCreate(0);
+	}
+
+	/**
+	 * Returns an unmodifiable view of this list. This method allows modules to provide users with "read-only" access to internal lists.
+	 * Query operations on the returned list "read through" to the specified list, and attempts to modify the returned list, whether direct or
+	 * via its iterator, result in an UnsupportedOperationException. If this list is already unmodifiable, it is returned unchanged.
+	 *
+	 * @return an unmodifiable view of the specified list
+	 */
+	// Naming as in java.util.Collections#unmodifiableList
+	abstract public IList<E> unmodifiableList();
+
+	/**
+	 * Initialize this object after the bitwise copy has been made by Object.clone().
+	 *
+	 * @param that	source object
+	 */
+	abstract protected void doClone(IList<E> that);
+
+	@Override
+	public void clear() {
+		doClear();
+	}
+
+	protected void doClear() {
+		doRemoveAll(0, size());
+	}
+
+	/**
+	 * Resizes the list so it will afterwards have a size of <code>len</code>.
+	 * If the list must grow, the specified element <code>elem</code> will be used for filling.
+	 *
+	 * @param len  	new size of list
+	 * @param elem 	element which will be used for extending the list
+	 * @throws 	 	IndexOutOfBoundsException if the range is invalid
+	 */
+	public void resize(int len, E elem) {
+		checkLength(len);
+
+		int size = size();
+		if (len < size) {
+			doRemoveAll(len, size - len);
+		} else {
+			doEnsureCapacity(len);
+			for (int i = size; i < len; i++) {
+				doAdd(i, elem);
+			}
+		}
+		assert (size() == len);
+	}
+
+	// Do not remove - needed for generating primitive classes
+	@Override
+	abstract public int size();
+
+	/**
+	 * Returns capacity of this list.
+	 * Note that two lists are considered equal even if they have a distinct capacity.
+	 * Also the capacity can be changed by operations like clone() etc.
+	 *
+	 * @return capacity of this list
+	 */
+	abstract public int capacity();
+
+	@Override
+	public E get(int index) {
+		checkIndex(index);
+		return doGet(index);
+	}
+
+	/**
+	 * Helper method for getting an element from the list.
+	 * This is the only method which really gets an element.
+	 * Override if you need to validity checks before getting.
+	 *
+	 * @param index index of element to return
+	 * @return      the element at the specified position in this list
+	 */
+	abstract protected E doGet(int index);
+
+	/**
+	 * Helper method for setting an element in the list.
+	 * This is the only method which really sets an element.
+	 * Override if you need to validity checks before setting.
+	 *
+	 * @param index index where element will be placed
+	 * @param elem  element to set
+	 * @return      old element which was at the position
+	 */
+	abstract protected E doSet(int index, E elem);
+
+	@Override
+	public E set(int index, E elem) {
+		checkIndex(index);
+		return doSet(index, elem);
+	}
+
+	/**
+	 * Sets or adds the element.
+	 * If the index is smaller than the size of the list, the existing element is replaced.
+	 * If the index equals the size of the list, the element is added.
+	 *
+	 * @param index	index where element will be placed
+	 * @param elem	element to put
+	 * @return		old element if an element was replaced, null if the element was added
+	 * @throws IndexOutOfBoundsException if the index is out of range (<tt>index &lt; 0 || index &gt; size()</tt>)
+	 */
+	public E put(int index, E elem) {
+		checkIndexAdd(index);
+
+		if (index < size()) {
+			return doSet(index, elem);
+		} else {
+			doAdd(-1, elem);
+			return null;
+		}
+	}
+
+	/**
+	 * Sets an element at specified position.
+	 * This method is used internally if existing elements will be moved etc.
+	 * Override if you need to validity checks.
+	 *
+	 * @param index index where element will be placed
+	 * @param elem  element to set
+	 * @return      old element which was at the position
+	 */
+	abstract protected E doReSet(int index, E elem);
+
+	abstract protected E getDefaultElem();
+
+	/**
+	 * This method is called internally before elements are allocated or freed.
+	 * Override if you need to validity checks.
+	 */
+	protected void doModify() {
+	}
+
+	@Override
+	public boolean add(E elem) {
+		return doAdd(-1, elem);
+	}
+
+	/**
+	 * Inserts the specified element at the specified position in this list. 
+	 * Shifts the element currently at that position (if any) and any subsequent elements to the right (adds one to their indices).
+	 *
+	 * @param index index at which the specified element is to be inserted
+	 * @param elem element to be inserted
+	 * @throws IndexOutOfBoundsException {@inheritDoc}
+	 */
+	@Override
+	public void add(int index, E elem) {
+		checkIndexAdd(index);
+		doAdd(index, elem);
+	}
+
+	/**
+	 * Helper method for adding an element to the list.
+	 * This is the only method which really adds an element.
+	 * Override if you need to validity checks before adding.
+	 *
+	 * @param index	index where element should be added
+	 *              (-1 means it is up to the implementation to choose the index)
+	 * @param elem	element to add
+	 * @return      true if element has been added, false otherwise
+	 */
+	abstract protected boolean doAdd(int index, E elem);
+
+	@Override
+	public E remove(int index) {
+		checkIndex(index);
+		return doRemove(index);
+	}
+
+	/**
+	 * Helper method to remove an element.
+	 * This is the only method which really removes an element.
+	 * Override if you need to validity checks before removing.
+	 *
+	 * @param index	index of element to remove
+	 * @return		removed element
+	 */
+	abstract protected E doRemove(int index);
+
+	/**
+	 * Increases the capacity of this instance, if necessary, to ensure that it can hold at least the number of
+	 * elements specified by the minimum capacity argument.
+	 *
+	 * @param   minCapacity   the desired minimum capacity
+	 */
+	// Note: Provide this method to make transition from ArrayList as smooth as possible
+	public void ensureCapacity(int minCapacity) {
+		doModify();
+		doEnsureCapacity(minCapacity);
+	}
+
+	/**
+	 * Increases the capacity of this list instance, if
+	 * necessary, to ensure that it can hold at least the number of elements
+	 * specified by the minimum capacity argument.
+	 *
+	 * @param   minCapacity   the desired minimum capacity
+	 */
+	abstract protected void doEnsureCapacity(int minCapacity);
+
+	/**
+	 * An application can use this operation to minimize the storage of an instance.
+	 */
+	// Note: Provide this method to make transition from ArrayList as smooth as possible
+	abstract public void trimToSize();
+
+	@Override
+	public boolean equals(Object obj) {
+		if (obj == this) {
+			return true;
+		}
+		if (!(obj instanceof List<?>)) {
+			return false;
+		}
+		@SuppressWarnings("unchecked")
+		List<E> list = (List<E>) obj;
+		int size = size();
+		if (size != list.size()) {
+			return false;
+		}
+		for (int i = 0; i < size; i++) {
+			if (!equalsElem(doGet(i), list.get(i))) {
+				return false;
+			}
+		}
+		return true;
+	}
+
+	@Override
+	public int hashCode() {
+		int hashCode = 1;
+		int size = size();
+		for (int i = 0; i < size; i++) {
+			E elem = doGet(i);
+			hashCode = 31 * hashCode + hashCodeElem(elem);
+		}
+		return hashCode;
+	}
+
+	@Override
+	public String toString() {
+		StringBuilder buf = new StringBuilder();
+		buf.append("[");
+		int size = size();
+		for (int i = 0; i < size; i++) {
+			if (i > 0) {
+				buf.append(", ");
+			}
+			buf.append(doGet(i));
+		}
+		buf.append("]");
+		return buf.toString();
+	}
+
+	@Override
+	public boolean isEmpty() {
+		return size() == 0;
+	}
+
+	/**
+	 * Helper function to check two elements stored in the list for equality.
+	 *
+	 * @param elem1	first element
+	 * @param elem2	second element
+	 * @return		true if the elements are equal, otherwise false
+	 */
+	static boolean equalsElem(Object elem1, Object elem2) {
+		if (elem1 == null) {
+			if (elem2 == null) {
+				return true;
+			}
+		} else {
+			if (elem1.equals(elem2)) {
+				return true;
+			}
+		}
+		return false;
+	}
+
+	/**
+	 * Helper method to calculate hash code of a element stored in the list.
+	 *
+	 * @param elem	element
+	 * @return		hash code for element
+	 */
+	static int hashCodeElem(Object elem) {
+		if (elem == null) {
+			return 0;
+		} else {
+			return elem.hashCode();
+		}
+	}
+
+	/**
+	 * Counts how many times the specified element is contained in the list.
+	 *
+	 * @param elem	element to count
+	 * @return		count how many times the specified element is contained in the list
+	 */
+	// See java.util.Collections.frequency(Collection<?>, Object)
+	public int count(E elem) {
+		int count = 0;
+		int size = size();
+		for (int i = 0; i < size; i++) {
+			if (equalsElem(doGet(i), elem)) {
+				count++;
+			}
+		}
+		return count;
+	}
+
+	@Override
+	public int countIf(Predicate<? super E> predicate) {
+		int count = 0;
+		int size = size();
+		for (int i = 0; i < size; i++) {
+			if (predicate.test(doGet(i))) {
+				count++;
+			}
+		}
+		return count;
+	}
+
+	@Override
+	public E getSingle() {
+		if (size() != 1) {
+			throw new NoSuchElementException();
+		}
+		return doGet(0);
+	}
+
+	@Override
+	public E getSingleOrNull() {
+		int size = size();
+		if (size == 0) {
+			return null;
+		} else if (size == 1) {
+			return doGet(0);
+		} else {
+			throw new NoSuchElementException();
+		}
+	}
+
+	/**
+	 * Returns all elements in the list equal to the specified element.
+	 *
+	 * @param elem	element to look for
+	 * @return		all elements in the list equal to the specified element
+	 */
+	public IList<E> getAll(E elem) {
+		IList<E> list = doCreate(-1);
+		int size = size();
+		for (int i = 0; i < size; i++) {
+			E e = doGet(i);
+			if (equalsElem(e, elem)) {
+				list.add(e);
+			}
+		}
+		return list;
+	}
+
+	/**
+	 * Get first element in the list which matches the predicate.
+	 *
+	 * @param predicate a predicate which returns {@code true} for elements to be selected
+	 * @return 			first element matching the predicate, null otherwise
+	 */
+	@Override
+	public E getIf(Predicate<? super E> predicate) {
+		int size = size();
+		for (int i = 0; i < size; i++) {
+			E e = doGet(i);
+			if (predicate.test(e)) {
+				return e;
+			}
+		}
+		return null;
+	}
+
+	/**
+	 * Returns distinct elements in the list.
+	 *
+	 * @return		distinct elements in the list
+	 */
+	public Set<E> getDistinct() {
+		Set<E> set = new HashSet<E>();
+		int size = size();
+		for (int i = 0; i < size; i++) {
+			set.add(doGet(i));
+		}
+		return set;
+	}
+
+	@Override
+	public <R> IList<R> map(Function<E, R> func) {
+		int size = size();
+		@SuppressWarnings("unchecked")
+		IList<R> list = (IList<R>) doCreate(size);
+		for (int i = 0; i < size; i++) {
+			E e = doGet(i);
+			list.add(func.apply(e));
+		}
+		return list;
+	}
+
+	@Override
+	public <R> IList<R> mapFilter(Function<E, R> func, Predicate<R> filter) {
+		int size = size();
+		@SuppressWarnings("unchecked")
+		IList<R> list = (IList<R>) doCreate(size);
+		for (int i = 0; i < size; i++) {
+			E e = doGet(i);
+			R r = func.apply(e);
+			if (filter.test(r)) {
+				list.add(r);
+			}
+		}
+		return list;
+	}
+
+	@Override
+	public <R> IList<R> filterMap(Predicate<E> filter, Function<E, R> func) {
+		int size = size();
+		@SuppressWarnings("unchecked")
+		IList<R> list = (IList<R>) doCreate(size);
+		for (int i = 0; i < size; i++) {
+			E e = doGet(i);
+			if (filter.test(e)) {
+				R r = func.apply(e);
+				list.add(r);
+			}
+		}
+		return list;
+	}
+
+	/**
+	 * Create a new list by applying the specified transforming operator to all elements.
+	 *
+	 * @param op	transforming operator
+	 * @return		created list
+	 */
+	public IList<E> transformedList(UnaryOperator<E> op) {
+		int size = size();
+		IList<E> list = doCreate(size);
+		for (int i = 0; i < size; i++) {
+			E e = doGet(i);
+			list.add(op.apply(e));
+		}
+		return list;
+	}
+
+	/**
+	 * Change the list by applying the specified operator to all elements.
+	 *
+	 * @param op	transforming operator
+	 */
+	public void transform(UnaryOperator<E> op) {
+		int size = size();
+		for (int i = 0; i < size; i++) {
+			E e = doGet(i);
+			e = op.apply(e);
+			doSet(i, e);
+		}
+	}
+
+	/**
+	 * Create a new list by applying the specified filter to all elements.
+	 * Only element which are allowed by the predicate are copied to the new list.
+	 *
+	 * @param predicate	predicate used for filtering
+	 * @return			created list
+	 */
+	@Override
+	public IList<E> filter(Predicate<? super E> predicate) {
+		IList<E> list = doCreate(-1);
+		int size = size();
+		for (int i = 0; i < size; i++) {
+			E e = doGet(i);
+			if (predicate.test(e)) {
+				list.add(e);
+			}
+		}
+		return list;
+	}
+
+	/**
+	 * Retains all elements in the list which match the predicate.
+	 *
+	 * @param predicate a predicate which returns {@code true} for elements to be retained
+	 * @return 			{@code true} if the list was changed
+	 */
+	public boolean retainIf(Predicate<? super E> predicate) {
+		// Design: no allocations needed
+		int dst = 0;
+		int size = size();
+		for (int src = 0; src < size; src++) {
+			E e = doGet(src);
+			if (predicate.test(e)) {
+				if (dst != src) {
+					doSet(dst, e);
+				}
+				dst++;
+			}
+		}
+		if (dst < size) {
+			doRemoveAll(dst, size - dst);
+		}
+		return dst < size;
+	}
+
+	/**
+	 * Removes all elements in the list which match the predicate.
+	 *
+	 * @param predicate a predicate which returns {@code true} for elements to be removed
+	 * @return 			{@code true} if the list was changed
+	 */
+	@Override
+	public boolean removeIf(Predicate<? super E> predicate) {
+		// Design: no allocations needed
+		int dst = 0;
+		int size = size();
+		for (int src = 0; src < size; src++) {
+			E e = doGet(src);
+			if (!predicate.test(e)) {
+				if (dst != src) {
+					E e2 = doGet(dst);
+					doReSet(src, e2);
+					doReSet(dst, e);
+				}
+				dst++;
+			}
+		}
+		if (dst < size) {
+			doRemoveAll(dst, size - dst);
+		}
+		return dst < size;
+	}
+
+	/**
+	 * Removes and returns all elements in the list which match the predicate.
+	 *
+	 * @param predicate	predicate
+	 * @return			elements which have been removed from the list
+	 */
+	public IList<E> extractIf(Predicate<? super E> predicate) {
+		// Design: high performance if all or none elements are removed
+		// meaning of removed: ==this: all elements are removed, null: none elements are removed, else: some elements are removed
+		IList<E> removed = this;
+		int dst = 0;
+		int size = size();
+		for (int src = 0; src < size; src++) {
+			E e = doGet(src);
+			if (predicate.test(e)) {
+				// Remove element
+				if (removed == this) {
+					// all elements removed so far
+				} else {
+					if (removed == null) {
+						removed = doCreate(-1);
+					}
+					removed.add(e);
+				}
+
+			} else {
+				// Retain element
+				if (src == 0) {
+					removed = null;
+				} else if (removed == this) {
+					removed = doCreate(-1);
+					for (int i = 0; i < src; i++) {
+						removed.add(doGet(i));
+					}
+				}
+				if (dst != src) {
+					doSet(dst, e);
+				}
+				dst++;
+			}
+		}
+
+		if (removed == null) {
+			removed = doCreate(-1);
+		} else if (removed == this) {
+			removed = copy();
+			doClear();
+		} else {
+			if (dst < size) {
+				doRemoveAll(dst, size - dst);
+			}
+		}
+		return removed;
+	}
+
+	// indexOf
+
+	@Override
+	public int indexOf(Object elem) {
+		return doIndexOf(elem, 0);
+	}
+
+	/**
+	 * Returns the index of the first occurrence of the specified element in this list, 
+	 * starting the search at the specified position. If the element is not found, -1 is returned.
+	 *
+	 * @param elem			element to search for
+	 * @param fromIndex		start index for search
+	 * @return				the index of the first occurrence of the specified element in this list that is greater than or equal to fromIndex,
+	 * 						or -1 if this list does not contain the element
+	 * @see #indexOf(Object)
+	 */
+	public int indexOf(Object elem, int fromIndex) {
+		if (fromIndex < 0) {
+			fromIndex = 0;
+		}
+		return doIndexOf(elem, fromIndex);
+	}
+
+	/**
+	 * Returns the index of the first occurrence of the specified element in this list, 
+	 * starting the search at the specified position. If the element is not found, -1 is returned.
+	 */
+	protected int doIndexOf(Object elem, int fromIndex) {
+		int size = size();
+		for (int i = fromIndex; i < size; i++) {
+			if (equalsElem(doGet(i), elem)) {
+				return i;
+			}
+		}
+		return -1;
+	}
+
+	/**
+	 * Returns the index of the first element which matches the specified predicate in this list.
+	 * If no such element is not found, -1 is returned.
+	 *
+	 * @param predicate		predicate used to search for the element
+	 * @return				the index of the first element which matches the specified predicate,
+	 * 						or -1 if not found
+	 * @see #indexOf(Object)
+	 */
+	public int indexOfIf(Predicate<? super E> predicate) {
+		return doIndexOfIf(predicate, 0);
+	}
+
+	/**
+	 * Returns the index of the first element which matches the specified predicate in this list, 
+	 * starting the search at the specified position. If no such element is not found, -1 is returned.
+	 *
+	 * @param predicate		predicate used to search for the element
+	 * @return				the index of the first element which matches the specified predicate,
+	 * 						or -1 if not found
+	 * @see #indexOf(Object)
+	 */
+	public int indexOfIf(Predicate<? super E> predicate, int fromIndex) {
+		if (fromIndex < 0) {
+			fromIndex = 0;
+		}
+		return doIndexOfIf(predicate, fromIndex);
+	}
+
+	/**
+	 * Returns the index of the first element which matches the specified predicate in this list, 
+	 * starting the search at the specified position. If no such element is not found, -1 is returned.
+	 */
+	protected int doIndexOfIf(Predicate<? super E> predicate, int fromIndex) {
+		int size = size();
+		for (int i = fromIndex; i < size; i++) {
+			if (predicate.test(doGet(i))) {
+				return i;
+			}
+		}
+		return -1;
+	}
+
+	// lastIndexOf
+
+	@Override
+	public int lastIndexOf(Object elem) {
+		return doLastIndexOf(elem, size() - 1);
+	}
+
+	/**
+	 * Returns the index of the last occurrence of the specified element in this list, 
+	 * starting the search at the specified position. If the element is not found, -1 is returned.
+	 *
+	 * @param elem			element to search for
+	 * @param fromIndex		start index for search
+	 * @return				the index of the last occurrence of the specified element in this list that is less than or equal to fromIndex,
+	 * 						or -1 if this list does not contain the element
+	 * @see #lastIndexOf(Object)
+	 */
+	public int lastIndexOf(Object elem, int fromIndex) {
+		int size = size();
+		if (fromIndex >= size) {
+			fromIndex = size - 1;
+		}
+		return doLastIndexOf(elem, fromIndex);
+	}
+
+	/**
+	 * Returns the index of the last occurrence of the specified element in this list, 
+	 * starting the search at the specified position. If the element is not found, -1 is returned.
+	 */
+	protected int doLastIndexOf(Object elem, int fromIndex) {
+		for (int i = fromIndex; i >= 0; i--) {
+			if (equalsElem(doGet(i), elem)) {
+				return i;
+			}
+		}
+		return -1;
+	}
+
+	/**
+	 * Returns the index of the last element which matches the specified predicate in this list.
+	 * If no such element is not found, -1 is returned.
+	 *
+	 * @param predicate		predicate used to search for the element
+	 * @return				the index of the last element which matches the specified predicate,
+	 * 						or -1 if not found
+	 * @see #lastIndexOf(Object)
+	 */
+	public int lastIndexOfIf(Predicate<? super E> predicate) {
+		return doLastIndexOfIf(predicate, size() - 1);
+	}
+
+	/**
+	 * Returns the index of the last occurrence of the specified element in this list, 
+	 * starting the search at the specified position. If the element is not found, -1 is returned.
+	 *
+	 * @param predicate		predicate used to search for the element
+	 * @param fromIndex		start index for search
+	 * @return				the index of the last occurrence of the specified element in this list that is less than or equal to fromIndex,
+	 * 						or -1 if this list does not contain the element
+	 * @see #lastIndexOf(Object)
+	 */
+	public int lastIndexOfIf(Predicate<? super E> predicate, int fromIndex) {
+		int size = size();
+		if (fromIndex >= size) {
+			fromIndex = size - 1;
+		}
+		return doLastIndexOfIf(predicate, fromIndex);
+	}
+
+	/**
+	 * Returns the index of the last occurrence of the specified element in this list, 
+	 * starting the search at the specified position. If the element is not found, -1 is returned.
+	 */
+	protected int doLastIndexOfIf(Predicate<? super E> predicate, int fromIndex) {
+		for (int i = fromIndex; i >= 0; i--) {
+			if (predicate.test(doGet(i))) {
+				return i;
+			}
+		}
+		return -1;
+	}
+
+	//
+
+	@Override
+	public boolean remove(Object elem) {
+		int index = indexOf(elem);
+		if (index == -1) {
+			return false;
+		}
+		doRemove(index);
+		return true;
+	}
+
+	@Override
+	public boolean contains(Object elem) {
+		return indexOf(elem) != -1;
+	}
+
+	/**
+	 * Determines whether the list contains a matching element.
+	 *
+	 * @param predicate		predicate used to search element
+	 * @return				true if the list contains a matching element, false otherwise
+	 */
+	@Override
+	public boolean containsIf(Predicate<? super E> predicate) {
+		return indexOfIf(predicate) != -1;
+	}
+
+	/**
+	 * Add elements to the end if it is not already contained in the list.
+	 *
+	 * @param elem	element to add
+	 * @return		true if element has been added, false if not
+	 */
+	// CopyOnWriteArrayList contains methods addIfAbsent() and addAllAbsent()
+	public boolean addIfAbsent(E elem) {
+		if (contains(elem)) {
+			return false;
+		}
+		return add(elem);
+	}
+
+	/**
+	 * Returns true if any of the elements of the specified collection is contained in the list.
+	 *
+	 * @param coll collection with elements to be contained
+	 * @return     true if any element is contained, false otherwise
+	 */
+	public boolean containsAny(Collection<?> coll) {
+		// Note that the signature has been chosen as in List:
+		// - boolean addAll(Collection<? extends E> c);
+		// - boolean containsAll(Collection<?> c);
+		for (Object elem : coll) {
+			if (contains(elem)) {
+				return true;
+			}
+		}
+		return false;
+	}
+
+	@Override
+	public boolean containsAll(Collection<?> coll) {
+		// Note that this method is already implemented in AbstractCollection.
+		// It has been duplicated so the method is also available in the primitive classes.
+		for (Object elem : coll) {
+			if (!contains(elem)) {
+				return false;
+			}
+		}
+		return true;
+	}
+
+	/**
+	 * Removes all equal elements.
+	 *
+	 * @param elem	element
+	 * @return		removed equal elements (never null)
+	 */
+	public IList<E> removeAll(E elem) {
+		IList<E> list = doCreate(-1);
+		int size = size();
+		for (int i = 0; i < size; i++) {
+			E e = doGet(i);
+			if (equalsElem(elem, e)) {
+				list.add(e);
+				doRemove(i);
+				size--;
+				i--;
+			}
+		}
+		return list;
+	}
+
+	@Override
+	public boolean removeAll(Collection<?> coll) {
+		// Note that this method is already implemented in AbstractCollection.
+		// It has been duplicated so the method is also available in the primitive classes.
+		checkNonNull(coll);
+		boolean modified = false;
+		int size = size();
+		for (int i = 0; i < size; i++) {
+			if (coll.contains(doGet(i))) {
+				doRemove(i);
+				size--;
+				i--;
+				modified = true;
+			}
+		}
+		return modified;
+	}
+
+	/**
+	 * @see #removeAll(Collection)
+	 */
+	public boolean removeAll(IList<?> coll) {
+		// There is a special implementation accepting an IList
+		// so the method is also available in the primitive classes.
+		checkNonNull(coll);
+		boolean modified = false;
+		int size = size();
+		for (int i = 0; i < size; i++) {
+			if (coll.contains(doGet(i))) {
+				doRemove(i);
+				size--;
+				i--;
+				modified = true;
+			}
+		}
+		return modified;
+	}
+
+	@Override
+	public boolean retainAll(Collection<?> coll) {
+		// Note that this method is already implemented in AbstractCollection.
+		// It has been duplicated so the method is also available in the primitive classes.
+		checkNonNull(coll);
+		boolean modified = false;
+		int size = size();
+		for (int i = 0; i < size; i++) {
+			if (!coll.contains(doGet(i))) {
+				doRemove(i);
+				size--;
+				i--;
+				modified = true;
+			}
+		}
+		return modified;
+	}
+
+	/**
+	 * @see #retainAll(Collection)
+	 */
+	public boolean retainAll(IList<?> coll) {
+		// There is a special implementation accepting an IList
+		// so the method is also available in the primitive classes.
+		checkNonNull(coll);
+		boolean modified = false;
+		int size = size();
+		for (int i = 0; i < size; i++) {
+			if (!coll.contains(doGet(i))) {
+				doRemove(i);
+				size--;
+				i--;
+				modified = true;
+			}
+		}
+		return modified;
+	}
+
+	@Override
+	public Object[] toArray() {
+		return toArray(0, size());
+	}
+
+	@Override
+	public <T> T[] toArray(T[] array) {
+		return toArray(array, 0, size());
+	}
+
+	/**
+	 * Returns an array containing the elements in this list.
+	 *
+	 * @param clazz	class for array elements
+	 * @return		array containing the specified elements
+	 */
+	public <T> T[] toArray(Class<T> clazz) {
+		return toArray(clazz, 0, size());
+	}
+
+	/**
+	 * Returns an array containing the specified elements in this list.
+	 * @see List#toArray()
+	 *
+	 * @param index	index of first element to copy
+	 * @param len	number of elements to copy
+	 * @return		array containing the specified elements
+	 */
+	public Object[] toArray(int index, int len) {
+		Object[] array = new Object[len];
+		doGetAll(array, index, len);
+		return array;
+	}
+
+	/**
+	 * Returns an array containing the specified elements in this list.
+	 * @see List#toArray(Object[])
+	 *
+	 * @param array	the array into which the elements of this list are to be stored, if it is big enough; otherwise, a new array of the same runtime type is allocated for this purpose
+	 * @param index	index of first element to copy
+	 * @param len	number of elements to copy
+	 * @return		array containing the specified elements
+	 */
+	@SuppressWarnings("unchecked")
+	public <T> T[] toArray(T[] array, int index, int len) {
+		if (array.length < len) {
+			array = (T[]) doCreateArray(array.getClass().getComponentType(), len);
+		}
+		doGetAll(array, index, len);
+		if (array.length > len) {
+			array[len] = null;
+		}
+		return array;
+	}
+
+	/**
+	 * Returns an array containing the specified elements in this list.
+	 *
+	 * @param clazz	class for array elements
+	 * @param index	index of first element to copy
+	 * @param len	number of elements to copy
+	 * @return		array containing the specified elements
+	 */
+	public <T> T[] toArray(Class<T> clazz, int index, int len) {
+		T[] array = doCreateArray(clazz, len);
+		doGetAll(array, index, len);
+		return array;
+	}
+
+	/**
+	 * Create array.
+	 *
+	 * @param clazz	class for array elements
+	 * @param len	array length
+	 * @return		created array
+	 */
+	@SuppressWarnings("unchecked")
+	protected <T> T[] doCreateArray(Class<T> clazz, int len) {
+		return (T[]) java.lang.reflect.Array.newInstance(clazz, len);
+	}
+
+	/**
+	 * Helper method to fill the specified elements in an array.
+	 *
+	 * @param array	array to store the list elements
+	 * @param index	index of first element to copy
+	 * @param len	number of elements to copy
+	 * @param <T> type of elements stored in the list
+	 */
+	@SuppressWarnings("unchecked")
+	protected <T> void doGetAll(T[] array, int index, int len) {
+		for (int i = 0; i < len; i++) {
+			array[i] = (T) doGet(index + i);
+		}
+	}
+
+	/**
+	 * Helper method for adding multiple elements to the list.
+	 * This default implementation calls doAdd() for adding each element.
+	 *
+	 * @param index index where element should be added (-1 is valid for adding at the end)
+	 * @param list	list with elements to add
+	 * @return      true if elements have been added, false otherwise
+	 */
+	protected boolean doAddAll(int index, IList<? extends E> list) {
+		int listSize = list.size();
+		doEnsureCapacity(size() + listSize);
+
+		if (listSize == 0) {
+			return false;
+		}
+
+		boolean changed = false;
+		int prevSize = size();
+		for (int i = 0; i < listSize; i++) {
+			E elem = list.get(i);
+			if (doAdd(index, elem)) {
+				changed = true;
+				if (index != -1) {
+					if (prevSize != size()) {
+						prevSize = size();
+						index++;
+					}
+				}
+			}
+		}
+		return changed;
+	}
+
+	// Iterators
+
+	@Override
+	public Iterator<E> iterator() {
+		return new Iter(true);
+	}
+
+	@Override
+	public ListIterator<E> listIterator() {
+		return new ListIter(0);
+	}
+
+	@Override
+	public ListIterator<E> listIterator(int index) {
+		return new ListIter(index);
+	}
+
+	@Override
+	public Iterator<E> descendingIterator() {
+		return new Iter(false);
+	}
+
+	// Queue operations
+
+	@Override
+	public E peek() {
+		if (size() == 0) {
+			return null;
+		}
+		return getFirst();
+	}
+
+	@Override
+	public E element() {
+		// inline version of getFirst():
+		if (size() == 0) {
+			throw new NoSuchElementException();
+		}
+		return doGet(0);
+	}
+
+	@Override
+	public E poll() {
+		if (size() == 0) {
+			return null;
+		}
+		return doRemove(0);
+	}
+
+	@Override
+	public E remove() {
+		// inline version of removeFirst():
+		if (size() == 0) {
+			throw new NoSuchElementException();
+		}
+		return doRemove(0);
+	}
+
+	@Override
+	public boolean offer(E elem) {
+		// inline version of add(elem):
+		return doAdd(-1, elem);
+	}
+
+	// Deque operations
+
+	@Override
+	public E getFirst() {
+		if (size() == 0) {
+			throw new NoSuchElementException();
+		}
+		return doGet(0);
+	}
+
+	@Override
+	public E getFirstOrNull() {
+		if (size() == 0) {
+			return null;
+		}
+		return doGet(0);
+	}
+
+	@Override
+	public E getLast() {
+		int size = size();
+		if (size == 0) {
+			throw new NoSuchElementException();
+		}
+		return doGet(size - 1);
+	}
+
+	/**
+	 * Returns the last element stored in the list.
+	 * If the list is empty, null is returned.
+	 *
+	 * @return	last element stored in the list or null if empty
+	 */
+	public E getLastOrNull() {
+		int size = size();
+		if (size == 0) {
+			return null;
+		}
+		return doGet(size - 1);
+	}
+
+	@Override
+	public void addFirst(E elem) {
+		doAdd(0, elem);
+	}
+
+	@Override
+	public void addLast(E elem) {
+		// inline version of add(elem):
+		doAdd(-1, elem);
+	}
+
+	@Override
+	public E removeFirst() {
+		if (size() == 0) {
+			throw new NoSuchElementException();
+		}
+		return doRemove(0);
+	}
+
+	@Override
+	public E removeLast() {
+		int size = size();
+		if (size == 0) {
+			throw new NoSuchElementException();
+		}
+		return doRemove(size - 1);
+	}
+
+	@Override
+	public boolean offerFirst(E elem) {
+		// inline version of addFirst(elem):
+		doAdd(0, elem);
+		return true;
+	}
+
+	@Override
+	public boolean offerLast(E elem) {
+		// inline version of addLast(elem):
+		doAdd(-1, elem);
+		return true;
+	}
+
+	@Override
+	public E peekFirst() {
+		if (size() == 0) {
+			return null;
+		}
+		return doGet(0);
+	}
+
+	@Override
+	public E peekLast() {
+		int size = size();
+		if (size == 0) {
+			return null;
+		}
+		return doGet(size - 1);
+	}
+
+	@Override
+	public E pollFirst() {
+		if (size() == 0) {
+			return null;
+		}
+		return doRemove(0);
+	}
+
+	@Override
+	public E pollLast() {
+		int size = size();
+		if (size == 0) {
+			return null;
+		}
+		return doRemove(size - 1);
+	}
+
+	@Override
+	public E pop() {
+		// inline version of removeFirst():
+		if (size() == 0) {
+			throw new NoSuchElementException();
+		}
+		return doRemove(0);
+
+	}
+
+	@Override
+	public void push(E elem) {
+		// inline version of addFirst();
+		doAdd(0, elem);
+	}
+
+	@Override
+	public boolean removeFirstOccurrence(Object elem) {
+		int index = indexOf(elem);
+		if (index == -1) {
+			return false;
+		}
+		doRemove(index);
+		return true;
+	}
+
+	@Override
+	public boolean removeLastOccurrence(Object elem) {
+		int index = lastIndexOf(elem);
+		if (index == -1) {
+			return false;
+		}
+		doRemove(index);
+		return true;
+	}
+
+	// --- Static bulk transfer methods working with two ILists ---
+
+	/**
+	 * Copies elements from one list to another.
+	 * Elements and size of source list do not change.
+	 * The elements in the specified range in the destination list are removed and
+	 * the elements specified to be copied are inserted.
+	 *
+	 * If source and destination list are identical, the method behaves like {@link #copy(int, int, int)}.
+	 *
+	 * @param src		source list
+	 * @param srcIndex	index of first element in source list
+	 * @param srcLen	number of elements to copy
+	 * @param dst		destination list
+	 * @param dstIndex	index of first element in destination list
+	 * @param dstLen	number of elements to replace in destination list
+	 * @param <E> 		type of elements stored in the list
+	 * @throws 			IndexOutOfBoundsException if the ranges are invalid
+	 */
+	public static <E> void transferCopy(IList<E> src, int srcIndex, int srcLen, IList<? super E> dst, int dstIndex, int dstLen) {
+		if (src == dst) {
+			src.checkLengths(srcLen, dstLen);
+			src.copy(srcIndex, dstIndex, srcLen);
+		} else {
+			src.doTransfer(TRANSFER_COPY, srcIndex, srcLen, dst, dstIndex, dstLen);
+		}
+	}
+
+	/**
+	 * Moves elements from one list to another by setting it to null in the source list.
+	 * Elements in the source range are set to null, but size of source list does not change.
+	 * The elements in the specified range in the destination list are removed and
+	 * the elements specified to be moved are inserted.
+	 *
+	 * If source and destination list are identical, the method behaves like {@link #move(int, int, int)}.
+	 *
+	 * @param src		source list
+	 * @param srcIndex	index of first element in source list
+	 * @param srcLen	number of elements to copy
+	 * @param dst		destination list
+	 * @param dstIndex	index of first element in destination list
+	 * @param dstLen	number of elements to replace in destination list
+	 * @param <E> 		type of elements stored in the list
+	 * @throws 			IndexOutOfBoundsException if the ranges are invalid
+	 */
+	public static <E> void transferMove(IList<E> src, int srcIndex, int srcLen, IList<? super E> dst, int dstIndex, int dstLen) {
+		if (src == dst) {
+			src.checkLengths(srcLen, dstLen);
+			src.move(srcIndex, dstIndex, srcLen);
+		} else {
+			src.doTransfer(TRANSFER_MOVE, srcIndex, srcLen, dst, dstIndex, dstLen);
+		}
+	}
+
+	/**
+	 * Moves elements from one list to another by removing it from the source list.
+	 * So the size of source list will change.
+	 * The elements in the specified range in the destination list are removed and
+	 * the elements specified to be moved are inserted.
+	 *
+	 * If source and destination list are identical, the method behaves like {@link #drag(int, int, int)}.
+	 *
+	 * @param src		source list
+	 * @param srcIndex	index of first element in source list
+	 * @param srcLen	number of elements to copy
+	 * @param dst		destination list
+	 * @param dstIndex	index of first element in destination list
+	 * @param dstLen	number of elements to replace in destination list
+	 * @param <E> 		type of elements stored in the list
+	 * @throws 			IndexOutOfBoundsException if the ranges are invalid
+	 */
+	public static <E> void transferRemove(IList<E> src, int srcIndex, int srcLen, IList<? super E> dst, int dstIndex, int dstLen) {
+		if (src == dst) {
+			src.checkLengths(srcLen, dstLen);
+			src.drag(srcIndex, dstIndex, srcLen);
+		} else {
+			src.doTransfer(TRANSFER_REMOVE, srcIndex, srcLen, dst, dstIndex, dstLen);
+		}
+	}
+
+	private static final int TRANSFER_COPY = 0;
+	private static final int TRANSFER_MOVE = 1;
+	private static final int TRANSFER_REMOVE = 2;
+
+	void doTransfer(int transferMode, int srcIndex, int srcLen, IList<? super E> dst, int dstIndex, int dstLen) {
+		// Prepare arguments
+		if (srcLen == -1) {
+			srcLen = size() - srcIndex;
+		}
+		checkRange(srcIndex, srcLen);
+		if (dstIndex == -1) {
+			dstIndex = dst.size();
+		} else {
+			dst.checkIndexAdd(dstIndex);
+		}
+		if (dstLen == -1) {
+			dstLen = dst.size() - dstIndex;
+		} else {
+			dst.checkLength(dstLen);
+		}
+
+		E defaultElem = getDefaultElem();
+		if (dstLen > srcLen) {
+			// Remove elements from destination because the source range is smaller than the destination range
+			dst.remove(dstIndex, dstLen - srcLen);
+		} else if (srcLen > dstLen) {
+			// Add elements to destination because the source range is larger than the destination range
+			dst.addMult(dstIndex, srcLen - dstLen, defaultElem);
+		}
+
+		// Overwrite the range starting at dstIndex with length srcIndex in dst
+		if (transferMode == TRANSFER_MOVE) {
+			// Move
+			for (int i = 0; i < srcLen; i++) {
+				E elem = doReSet(srcIndex + i, defaultElem);
+				dst.doSet(dstIndex + i, elem);
+			}
+		} else {
+			// Copy / Remove
+			for (int i = 0; i < srcLen; i++) {
+				E elem = doGet(srcIndex + i);
+				dst.doSet(dstIndex + i, elem);
+			}
+			if (transferMode == TRANSFER_REMOVE) {
+				// Remove
+				remove(srcIndex, srcLen);
+			}
+		}
+	}
+
+	/**
+	 * Swaps elements from two lists.
+	 * The size of both source and destination list do not change.
+	 *
+	 * If source and destination list are identical, the method behaves like {@link #swap(int, int, int)}.
+	 *
+	 * @param src		first list
+	 * @param srcIndex	index of first element in first list
+	 * @param dst		second list
+	 * @param dstIndex	index of first element in second list
+	 * @param len		number of elements to swap
+	 * @param <E> 		type of elements stored in the list
+	 * @throws 			IndexOutOfBoundsException if the ranges are invalid
+	 */
+	public static <E> void transferSwap(IList<E> src, int srcIndex, IList<E> dst, int dstIndex, int len) {
+		if (src == dst) {
+			src.swap(srcIndex, dstIndex, len);
+		} else {
+			src.doTransferSwap(srcIndex, dst, dstIndex, len);
+		}
+	}
+
+	void doTransferSwap(int srcIndex, IList<E> dst, int dstIndex, int len) {
+		checkRange(srcIndex, len);
+		dst.checkRange(dstIndex, len);
+
+		for (int i = 0; i < len; i++) {
+			E swap = doGet(srcIndex + i);
+			swap = dst.doSet(dstIndex + i, swap);
+			doSet(srcIndex + i, swap);
+		}
+	}
+
+	// --- Bulk methods ---
+
+	// -- Readers --
+
+	/**
+	 * Create list with specified capacity.
+	 *
+	 * @param capacity	initial capacity (use -1 for default capacity)
+	 * @return			created list
+	 */
+	abstract protected IList<E> doCreate(int capacity);
+
+	/**
+	 * Assign this list the content of the that list.
+	 * This is done by bitwise copying so the that list should not be used afterwards.
+	 *
+	 * @param that list to copy content from
+	 */
+	abstract protected void doAssign(IList<E> that);
+
+	/**
+	 * Returns specified range of elements from list.
+	 *
+	 * @param index index of first element to retrieve
+	 * @param len   number of elements to retrieve
+	 * @return      list containing the specified range of elements
+	 */
+	public IList<E> getAll(int index, int len) {
+		checkRange(index, len);
+
+		IList<E> list = doCreate(len);
+		for (int i = 0; i < len; i++) {
+			list.add(doGet(index + i));
+		}
+		return list;
+	}
+
+	/**
+	 * Removes specified range of elements from list and return them.
+	 *
+	 * @param index index of first element to retrieve
+	 * @param len   number of elements to retrieve
+	 * @return      list containing the specified range of elements
+	 */
+	public IList<E> extract(int index, int len) {
+		checkRange(index, len);
+
+		IList<E> list = doCreate(len);
+		for (int i = 0; i < len; i++) {
+			list.add(doGet(index + i));
+		}
+		remove(index, len);
+		return list;
+	}
+
+	// -- Mutators --
+
+	/**
+	 * Retain specified range of elements from list, the other elements are removed.
+	 *
+	 * @param index	index of first element to retain
+	 * @param len	number of elements to retain
+	 * @throws 		IndexOutOfBoundsException if the range is invalid
+	 */
+	public void retain(int index, int len) {
+		checkRange(index, len);
+
+		doRemoveAll(index + len, size() - index - len);
+		doRemoveAll(0, index);
+	}
+
+	/**
+	 * Remove specified range of elements from list.
+	 *
+	 * @param index	index of first element to remove
+	 * @param len	number of elements to remove
+	 * @throws 		IndexOutOfBoundsException if the range is invalid
+	 */
+	public void remove(int index, int len) {
+		checkRange(index, len);
+
+		doRemoveAll(index, len);
+	}
+
+	/**
+	 * Remove specified range of elements from list.
+	 *
+	 * @param index index of first element to remove
+	 * @param len   number of elements to remove
+	 */
+	protected void doRemoveAll(int index, int len) {
+		for (int i = index + len - 1; i >= index; i--) {
+			doRemove(i);
+		}
+	}
+
+	// -- addAll()
+
+	/**
+	 * Adds all of the elements in the specified list into this list.
+	 *
+	 * @param list collection containing elements to be added to this list
+	 * @return <tt>true</tt> if this list changed as a result of the call
+	 * @throws NullPointerException if the specified list is null
+	 */
+	public boolean addAll(IList<? extends E> list) {
+		return doAddAll(-1, list);
+	}
+
+	/**
+	 * Inserts all of the elements in the specified list into this
+	 * list, starting at the specified position.
+	 * Shifts the element currently at that position (if any) and any
+	 * subsequent elements to the right (increases their indices).
+	 *
+	 * @param index index at which to insert the first element from the
+	 *              specified collection
+	 * @param list list containing elements to be inserted into this list
+	 * @return <tt>true</tt> if this list changed as a result of the call
+	 * @throws IndexOutOfBoundsException if the index is invalid
+	 * @throws NullPointerException if the specified collection is null
+	 */
+	public boolean addAll(int index, IList<? extends E> list) {
+		checkIndexAdd(index);
+
+		return doAddAll(index, list);
+	}
+
+	/**
+	 * Adds all of the elements in the specified collection into this list.
+	 * The new elements will appear in the list in the order that they
+	 * are returned by the specified collection's iterator.
+	 *
+	 * @param coll collection containing elements to be added to this list
+	 * @return <tt>true</tt> if this list changed as a result of the call
+	 * @throws NullPointerException if the specified collection is null
+	 */
+	@Override
+	public boolean addAll(Collection<? extends E> coll) {
+		if (coll instanceof List) {
+			return doAddAll(-1, new IReadOnlyListFromList<E>((List<? extends E>) coll));
+		} else {
+			return doAddAll(-1, new IReadOnlyListFromCollection<E>(coll));
+		}
+	}
+
+	/**
+	 * Inserts all of the elements in the specified collection into this
+	 * list, starting at the specified position.
+	 * Shifts the element currently at that position (if any) and any
+	 * subsequent elements to the right (increases their indices).
+	 * The new elements will appear in the list in the order that they
+	 * are returned by the specified collection's iterator.
+	 *
+	 * @param index index at which to insert the first element from the
+	 *              specified collection
+	 * @param coll collection containing elements to be inserted into this list
+	 * @return <tt>true</tt> if this list changed as a result of the call
+	 * @throws IndexOutOfBoundsException if the index is invalid
+	 * @throws NullPointerException if the specified collection is null
+	 */
+	@Override
+	public boolean addAll(int index, Collection<? extends E> coll) {
+		checkIndexAdd(index);
+
+		if (coll instanceof List) {
+			return doAddAll(index, new IReadOnlyListFromList<E>((List<? extends E>) coll));
+		} else {
+			return doAddAll(index, new IReadOnlyListFromCollection<E>(coll));
+		}
+	}
+
+	/**
+	 * Adds all specified elements into this list.
+	 *
+	 * @param elems elements to be added to this list
+	 * @return <tt>true</tt> if this list changed as a result of the call
+	 */
+	@SuppressWarnings("unchecked")
+	public boolean addArray(E... elems) {
+		return doAddAll(-1, new IReadOnlyListFromArray<E>(elems));
+	}
+
+	public boolean addArray(E[] elems, int offset, int length) {
+		return doAddAll(-1, new IReadOnlyListFromArray<E>(elems, offset, length));
+	}
+
+	public boolean addArray(int index, E[] elems, int offset, int length) {
+		return doAddAll(index, new IReadOnlyListFromArray<E>(elems, offset, length));
+	}
+
+	/**
+	 * Inserts the specified elements into this list,
+	 * starting at the specified position.
+	 * Shifts the element currently at that position (if any) and any
+	 * subsequent elements to the right (increases their indices).
+	 *
+	 * @param index index at which to insert the first element from the
+	 *              specified collection
+	 * @param elems elements to be inserted into this list
+	 * @return <tt>true</tt> if this list changed as a result of the call
+	 * @throws IndexOutOfBoundsException if the index is invalid
+	 */
+	public boolean addArray(int index, @SuppressWarnings("unchecked") E... elems) {
+		checkIndexAdd(index);
+
+		return doAddAll(index, new IReadOnlyListFromArray<E>(elems));
+	}
+
+	/**
+	 * Adds element multiple time to list.
+	 *
+	 * @param elem element to be added to this list
+	 * @return <tt>true</tt> if this list changed as a result of the call
+	 */
+	public boolean addMult(int len, E elem) {
+		return doAddAll(-1, new IReadOnlyListFromMult<E>(len, elem));
+	}
+
+	/**
+	 * Inserts element multiple time to list, starting at the specified position.
+	 * Shifts the element currently at that position (if any) and any
+	 * subsequent elements to the right (increases their indices).
+	 *
+	 * @param index index at which to insert the first element from the
+	 *              specified collection
+	 * @param elem element to be inserted into this list
+	 * @return <tt>true</tt> if this list changed as a result of the call
+	 * @throws IndexOutOfBoundsException if the index is invalid
+	 */
+	public boolean addMult(int index, int len, E elem) {
+		checkIndexAdd(index);
+
+		return doAddAll(index, new IReadOnlyListFromMult<E>(len, elem));
+	}
+
+	// -- setAll()
+
+	/**
+	 * Sets the specified elements.
+	 *
+	 * @param index index of first element to set
+	 * @param list  list with elements to set
+	 * @throws 		IndexOutOfBoundsException if the range is invalid
+	 */
+	public void setAll(int index, IList<? extends E> list) {
+		int listSize = list.size();
+		checkRange(index, listSize);
+
+		doReplaceAll(index, listSize, list);
+	}
+
+	/**
+	 * Sets the specified elements.
+	 *
+	 * @param index index of first element to set
+	 * @param coll  collection with elements to set
+	 */
+	public void setAll(int index, Collection<? extends E> coll) {
+		int collSize = coll.size();
+		checkRange(index, collSize);
+
+		if (coll instanceof List) {
+			doReplaceAll(index, collSize, new IReadOnlyListFromList<E>((List<? extends E>) coll));
+		} else {
+			doReplaceAll(index, collSize, new IReadOnlyListFromCollection<E>(coll));
+		}
+	}
+
+	/**
+	 * Sets the specified elements.
+	 *
+	 * @param index index of first element to set
+	 * @param elems	array with elements to set
+	 * @throws 		IndexOutOfBoundsException if the range is invalid
+	 */
+	@SuppressWarnings("unchecked")
+	public void setArray(int index, E... elems) {
+		int arrayLen = elems.length;
+		checkRange(index, arrayLen);
+
+		doReplaceAll(index, arrayLen, new IReadOnlyListFromArray<E>(elems));
+	}
+
+	public void setArray(int index, E[] elems, int offset, int length) {
+		int arrayLen = elems.length;
+		checkRange(index, arrayLen);
+
+		doReplaceAll(index, arrayLen, new IReadOnlyListFromArray<E>(elems, offset, length));
+	}
+
+	/**
+	 * Sets the element multiple times.
+	 *
+	 * @param index index of first element to set
+	 * @param elem	element to set
+	 */
+	public void setMult(int index, int len, E elem) {
+		checkRange(index, len);
+
+		doReplaceAll(index, len, new IReadOnlyListFromMult<E>(len, elem));
+	}
+
+	// -- putAll()
+
+	/**
+	 * Set or add the specified elements.
+	 *
+	 * @param index index of first element to set or add
+	 * @param list  list with elements to set or add
+	 */
+	public void putAll(int index, IList<? extends E> list) {
+		checkIndexAdd(index);
+		checkNonNull(list);
+
+		int len = size() - index;
+		if (list != null) {
+			if (list.size() < len) {
+				len = list.size();
+			}
+		}
+
+		// Call worker method
+		doReplaceAll(index, len, list);
+	}
+
+	/**
+	 * Set or add the specified elements.
+	 * If the index is smaller than the size of the list, the existing element is replaced.
+	 * If the index equals the size of the list, the element is added.
+	 *
+	 * @param index index of first element to set or add
+	 * @param coll  collection with elements to set or add
+	 */
+	public void putAll(int index, Collection<? extends E> coll) {
+		if (coll instanceof IList) {
+			putAll(index, (IList<? extends E>) coll);
+		} else if (coll instanceof List) {
+			putAll(index, new IReadOnlyListFromList<E>((List<? extends E>) coll));
+		} else {
+			putAll(index, new IReadOnlyListFromCollection<E>(coll));
+		}
+	}
+
+	/**
+	 * Set or add the specified elements.
+	 * If the index is smaller than the size of the list, the existing element is replaced.
+	 * If the index equals the size of the list, the element is added.
+	 *
+	 * @param index index of first element to set or add
+	 * @param elems	array with elements to set or add
+	 */
+	@SuppressWarnings("unchecked")
+	public void putArray(int index, E... elems) {
+		putAll(index, new IReadOnlyListFromArray<E>(elems));
+	}
+
+	/**
+	 * Set or add the specified element multiple times.
+	 * If the index is smaller than the size of the list, the existing element is replaced.
+	 * If the index equals the size of the list, the element is added.
+	 *
+	 * @param index index of first element to set or add
+	 * @param len 	element to set or add
+	 */
+	public void putMult(int index, int len, E elem) {
+		putAll(index, new IReadOnlyListFromMult<E>(len, elem));
+	}
+
+	// -- initAll()
+
+	/**
+	 * Initializes the list so it will afterwards only contain the elements of the collection.
+	 * The list will grow or shrink as needed.
+	 *
+	 * @param list 	list with elements
+	 * @throws 		IndexOutOfBoundsException if the length is invalid
+	 */
+	public void initAll(IList<? extends E> list) {
+		checkNonNull(list);
+		doClear();
+		doAddAll(-1, list);
+	}
+
+	/**
+	 * Initializes the list so it will afterwards only contain the elements of the collection.
+	 * The list will grow or shrink as needed.
+	 *
+	 * @param coll 	collection with elements
+	 * @throws 		IndexOutOfBoundsException if the length is invalid
+	 */
+	public void initAll(Collection<? extends E> coll) {
+		if (coll instanceof IList) {
+			initAll((IList<? extends E>) coll);
+		} else if (coll instanceof List) {
+			initAll(new IReadOnlyListFromList<E>((List<? extends E>) coll));
+		} else {
+			initAll(new IReadOnlyListFromCollection<E>(coll));
+		}
+	}
+
+	/**
+	 * Initializes the list so it will afterwards only contain the elements of the array.
+	 * The list will grow or shrink as needed.
+	 *
+	 * @param elems array with elements
+	 * @throws 		IndexOutOfBoundsException if the length is invalid
+	 */
+	@SuppressWarnings("unchecked")
+	public void initArray(E... elems) {
+		initAll(new IReadOnlyListFromArray<E>(elems));
+	}
+
+	/**
+	 * Initializes the list so it will afterwards have a size of
+	 * <code>len</code> and contain only the element <code>elem</code>.
+	 * The list will grow or shrink as needed.
+	 *
+	 * @param len  	length of list
+	 * @param elem 	element which the list will contain
+	 * @throws 		IndexOutOfBoundsException if the length is invalid
+	 */
+	public void initMult(int len, E elem) {
+		checkLength(len);
+
+		initAll(new IReadOnlyListFromMult<E>(len, elem));
+	}
+
+	// -- replaceAll()
+
+	/**
+	 * Replaces the specified range with new elements.
+	 * This method is very powerful as it offers the functionality of many other methods
+	 * which are therefore only offered for convenience: <br>
+	 * - addAll(index, list): replaceAll(index, 0, list) <br>
+	 * - setAll(index, list): replaceAll(index, list.size(), list) <br>
+	 * - putAll(index, list): replaceAll(index, -1, list) <br>
+	 * - initAll(list)      : replaceAll(0, this.size(), list) <br>
+	 * - remove(index, list): replaceAll(index, list.size(), null) <br>
+	 *
+	 * @param index index of first element to replace, use -1 for the position after the last element (this.size())
+	 * @param len	number of elements to replace, use -1 for getting behavior of putAll()
+	 * @param coll  collection with elements which replace the old elements, use null if elements should only be removed
+	 * @throws 		IndexOutOfBoundsException if the range is invalid
+	 */
+	public void replaceAll(int index, int len, Collection<? extends E> coll) {
+		if (coll instanceof IList) {
+			replaceAll(index, len, (IList<? extends E>) coll);
+		} else if (coll instanceof List) {
+			replaceAll(index, len, new IReadOnlyListFromList<E>((List<? extends E>) coll));
+		} else {
+			replaceAll(index, len, new IReadOnlyListFromCollection<E>(coll));
+		}
+	}
+
+	/**
+	 * Replaces the specified range with new elements.
+	 * This method is very powerful as it offers the functionality of many other methods
+	 * which are therefore only offered for convenience: <br>
+	 * - addAll(index, list): replaceAll(index, 0, list) <br>
+	 * - setAll(index, list): replaceAll(index, list.size(), list) <br>
+	 * - putAll(index, list): replaceAll(index, -1, list) <br>
+	 * - initAll(list)      : replaceAll(0, this.size(), list) <br>
+	 * - remove(index, list): replaceAll(index, list.size(), null) <br>
+	 *
+	 * @param index index of first element to replace, use -1 for the position after the last element (this.size())
+	 * @param len	number of elements to replace, use -1 for getting behavior of putAll()
+	 * @param elems array with elements which replace the old elements, use null if elements should only be removed
+	 * @throws 		IndexOutOfBoundsException if the range is invalid
+	 */
+	@SuppressWarnings("unchecked")
+	public void replaceArray(int index, int len, E... elems) {
+		replaceAll(index, len, new IReadOnlyListFromArray<E>(elems));
+	}
+
+	/**
+	 * Replaces the specified range with new elements.
+	 * This method is very powerful as it offers the functionality of many other methods
+	 * which are therefore only offered for convenience: <br>
+	 * - addAll(index, list): replaceAll(index, 0, list) <br>
+	 * - setAll(index, list): replaceAll(index, list.size(), list) <br>
+	 * - putAll(index, list): replaceAll(index, -1, list) <br>
+	 * - initAll(list)      : replaceAll(0, this.size(), list) <br>
+	 * - remove(index, list): replaceAll(index, list.size(), null) <br>
+	 *
+	 * @param index 	index of first element to replace, use -1 for the position after the last element (this.size())
+	 * @param len		number of elements to replace, use -1 for getting behavior of putAll()
+	 * @param numElems  number of time element has to be added
+	 * @param elem  	element to add
+	 * @throws 			IndexOutOfBoundsException if the range is invalid
+	 */
+	public void replaceMult(int index, int len, int numElems, E elem) {
+		replaceAll(index, len, new IReadOnlyListFromMult<E>(numElems, elem));
+	}
+
+	/**
+	 * Replaces the specified range with new elements.
+	 * This method is very powerful as it offers the functionality of many other methods
+	 * which are therefore only offered for convenience: <br>
+	 * - addAll(index, list): replaceAll(index, 0, list) <br>
+	 * - setAll(index, list): replaceAll(index, list.size(), list) <br>
+	 * - putAll(index, list): replaceAll(index, -1, list) <br>
+	 * - initAll(list)      : replaceAll(0, this.size(), list) <br>
+	 * - remove(index, list): replaceAll(index, list.size(), null) <br>
+	 *
+	 * @param index index of first element to replace, use -1 for the position after the last element (this.size())
+	 * @param len	number of elements to replace, use -1 for getting behavior of putAll()
+	 * @param list  list with elements which replace the old elements, use null if elements should only be removed
+	 * @throws 		IndexOutOfBoundsException if the range is invalid
+	 */
+	public void replaceAll(int index, int len, IList<? extends E> list) {
+		// Check arguments
+		if (index == -1) {
+			index = size();
+		} else {
+			checkIndexAdd(index);
+		}
+		if (len == -1) {
+			len = size() - index;
+			if (list != null) {
+				if (list.size() < len) {
+					len = list.size();
+				}
+			}
+		} else {
+			checkRange(index, len);
+		}
+
+		// Call worker method
+		doReplaceAll(index, len, list);
+	}
+
+	// -- doReplaceAll()
+
+	protected boolean doReplaceAll(int index, int len, IList<? extends E> list) {
+		// There is a special implementation accepting an IList
+		// so the method is also available in the primitive classes.
+		assert (index >= 0 && index <= size());
+		assert (len >= 0 && index + len <= size());
+
+		int srcLen = 0;
+		if (list != null) {
+			srcLen = list.size();
+		}
+		doEnsureCapacity(size() - len + srcLen);
+
+		// Remove elements
+		doRemoveAll(index, len);
+
+		// Add elements
+		for (int i = 0; i < srcLen; i++) {
+			if (!doAdd(index + i, list.doGet(i))) {
+				index--;
+			}
+		}
+		return len > 0 || srcLen > 0;
+	}
+
+	//
+
+	/**
+	 * Fill list.
+	 *
+	 * @param elem  element used for filling
+	 */
+	// see java.util.Arrays#fill
+	public void fill(E elem) {
+		int size = size();
+		for (int i = 0; i < size; i++) {
+			doSet(i, elem);
+		}
+	}
+
+	/**
+	 * Copy specified elements.
+	 * Source and destination ranges may overlap.
+	 * The size of the list does not change.
+	 *
+	 * @param srcIndex	index of first source element to copy
+	 * @param dstIndex	index of first destination element to copy
+	 * @param len		number of elements to copy
+	 * @throws 			IndexOutOfBoundsException if the ranges are invalid
+	 */
+	public void copy(int srcIndex, int dstIndex, int len) {
+		checkRange(srcIndex, len);
+		checkRange(dstIndex, len);
+
+		if (srcIndex < dstIndex) {
+			for (int i = len - 1; i >= 0; i--) {
+				doReSet(dstIndex + i, doGet(srcIndex + i));
+			}
+		} else if (srcIndex > dstIndex) {
+			for (int i = 0; i < len; i++) {
+				doReSet(dstIndex + i, doGet(srcIndex + i));
+			}
+		}
+	}
+
+	/**
+	 * Move specified elements.
+	 * Source and destination ranges may overlap.
+	 * The elements which are moved away are set to null, so the size of the list does not change.
+	 *
+	 * @param srcIndex	index of first source element to move
+	 * @param dstIndex	index of first destination element to move
+	 * @param len		number of elements to move
+	 * @throws 			IndexOutOfBoundsException if the ranges are invalid
+	 */
+	public void move(int srcIndex, int dstIndex, int len) {
+		checkRange(srcIndex, len);
+		checkRange(dstIndex, len);
+
+		// Copy elements
+		if (srcIndex < dstIndex) {
+			for (int i = len - 1; i >= 0; i--) {
+				doReSet(dstIndex + i, doGet(srcIndex + i));
+			}
+		} else if (srcIndex > dstIndex) {
+			for (int i = 0; i < len; i++) {
+				doReSet(dstIndex + i, doGet(srcIndex + i));
+			}
+		}
+
+		// Set elements to null after the move operation
+		if (srcIndex < dstIndex) {
+			int fill = Math.min(len, dstIndex - srcIndex);
+			setMult(srcIndex, fill, null);
+		} else if (srcIndex > dstIndex) {
+			int fill = Math.min(len, srcIndex - dstIndex);
+			setMult(srcIndex + len - fill, fill, null);
+		}
+	}
+
+	/**
+	 * Drag specified elements.
+	 * Source and destination ranges may overlap.
+	 * The size of the list does not change and it contains the same elements as before, but in changed order.
+	 *
+	 * @param srcIndex	index of first source element to move
+	 * @param dstIndex	index of first destination element to move
+	 * @param len		number of elements to move
+	 * @throws 			IndexOutOfBoundsException if the ranges are invalid
+	 */
+	public void drag(int srcIndex, int dstIndex, int len) {
+		checkRange(srcIndex, len);
+		checkRange(dstIndex, len);
+
+		if (srcIndex < dstIndex) {
+			doRotate(srcIndex, len + (dstIndex - srcIndex), dstIndex - srcIndex);
+		} else if (srcIndex > dstIndex) {
+			doRotate(dstIndex, len + (srcIndex - dstIndex), dstIndex - srcIndex);
+		}
+	}
+
+	/**
+	 * Swap the specified elements in the list.
+	 *
+	 * @param index1	index of first element in first range to swap
+	 * @param index2	index of first element in second range to swap
+	 * @param len		number of elements to swap
+	 * @throws 			IndexOutOfBoundsException if the ranges are invalid
+	 */
+	public void swap(int index1, int index2, int len) {
+		checkRange(index1, len);
+		checkRange(index2, len);
+		if ((index1 < index2 && index1 + len > index2) || index1 > index2 && index2 + len > index1) {
+			throw new IndexOutOfBoundsException("Swap ranges overlap");
+		}
+
+		for (int i = 0; i < len; i++) {
+			E swap = doGet(index1 + i);
+			swap = doReSet(index2 + i, swap);
+			doReSet(index1 + i, swap);
+		}
+	}
+
+	/**
+	 * Reverses the order of all elements in the specified list.
+	 */
+	public void reverse() {
+		reverse(0, size());
+	}
+
+	/**
+	 * Reverses the order of the specified elements in the list.
+	 *
+	 * @param index	index of first element to reverse
+	 * @param len	number of elements to reverse
+	 * @throws 			IndexOutOfBoundsException if the ranges are invalid
+	 */
+	public void reverse(int index, int len) {
+		checkRange(index, len);
+
+		int pos1 = index;
+		int pos2 = index + len - 1;
+		int mid = len / 2;
+		for (int i = 0; i < mid; i++) {
+			E swap = doGet(pos1);
+			swap = doReSet(pos2, swap);
+			doReSet(pos1, swap);
+			pos1++;
+			pos2--;
+		}
+	}
+
+	/**
+	 * Rotate specified elements in the list.
+	 * The distance argument can be positive or negative:
+	 * If it is positive, the elements are moved towards the end,
+	 * if negative, the elements are moved toward the beginning,
+	 * if distance is 0, the list is not changed.
+	 *
+	 * @param distance	distance to move the elements
+	 */
+	public void rotate(int distance) {
+		rotate(0, size(), distance);
+	}
+
+	/**
+	 * Rotate specified elements in the list.
+	 * The distance argument can be positive or negative:
+	 * If it is positive, the elements are moved towards the end,
+	 * if negative, the elements are moved toward the beginning,
+	 * if distance is 0, the list is not changed.
+	 *
+	 * @param index		index of first element to rotate
+	 * @param len		number of elements to rotate
+	 * @param distance	distance to move the elements
+	 * @throws 			IndexOutOfBoundsException if the ranges are invalid
+	 */
+	public void rotate(int index, int len, int distance) {
+		checkRange(index, len);
+		doRotate(index, len, distance);
+	}
+
+	/**
+	 * Internal method to rotate specified elements in the list.
+	 * The distance argument can be positive or negative:
+	 * If it is positive, the elements are moved towards the end,
+	 * if negative, the elements are moved toward the beginning,
+	 * if distance is 0, the list is not changed.
+	 *
+	 * @param index		index of first element to rotate
+	 * @param len		number of elements to rotate
+	 * @param distance	distance to move the elements
+	 */
+	protected void doRotate(int index, int len, int distance) {
+		distance = distance % len;
+		if (distance < 0) {
+			distance += len;
+		}
+		if (distance == 0) {
+			return;
+		}
+		assert (distance >= 0 && distance < len);
+
+		int num = 0;
+		for (int start = 0; num != len; start++) {
+			E elem = doGet(index + start);
+			int i = start;
+			do {
+				i += distance;
+				if (i >= len) {
+					i -= len;
+				}
+				elem = doReSet(index + i, elem);
+				num++;
+			} while (i != start);
+		}
+	}
+
+	/**
+	 * Sort elements in the list using the specified comparator.
+	 *
+	 * @param comparator	comparator to use for sorting
+	 * 						(null means the elements natural ordering should be used)
+	 *
+	 * @see Arrays#sort
+	 */
+	@Override
+	public void sort(Comparator<? super E> comparator) {
+		sort(0, size(), comparator);
+	}
+
+	/**
+	 * Sort specified elements in the list using the specified comparator.
+	 *
+	 * @param index			index of first element to sort
+	 * @param len			number of elements to sort
+	 * @param comparator	comparator to use for sorting
+	 * 						(null means the elements natural ordering should be used)
+	 * @throws 				IndexOutOfBoundsException if the range is invalid
+	 *
+	 * @see Arrays#sort
+	 */
+	abstract public void sort(int index, int len, Comparator<? super E> comparator);
+
+	/*
+	Question:
+	   Why is the signature of method binarySearch
+	       public <K> int binarySearch(K key, Comparator<? super K> comparator)
+	   and not
+	       public int binarySearch(E key, Comparator<? super E> comparator)
+	   as you could expect?
+	
+	Answer:
+	   This allows to use the binarySearch method not only with keys of
+	   the type stored in the GapList, but also with any other type you
+	   are prepared to handle in you Comparator.
+	   So if we have a class Name and its comparator as defined in the
+	   following code snippets, both method calls are possible:
+	
+	   new GapList<Name>().binarySearch(new Name("a"), new NameComparator());
+	   new GapList<Name>().binarySearch("a", new NameComparator());
+	
+	   class Name {
+	       String name;
+	
+	       public Name(String name) {
+	           this.name = name;
+	       }
+	       public String getName() {
+	           return name;
+	       }
+	       public String toString() {
+	           return name;
+	       }
+	   }
+	
+	   static class NameComparator implements Comparator<Object> {
+	       @Override
+	       public int compare(Object o1, Object o2) {
+	           String s1;
+	           if (o1 instanceof String) {
+	               s1 = (String) o1;
+	           } else {
+	               s1 = ((Name) o1).getName();
+	           }
+	           String s2;
+	           if (o2 instanceof String) {
+	               s2 = (String) o2;
+	           } else {
+	               s2 = ((Name) o2).getName();
+	           }
+	           return s1.compareTo(s2);
+	       }
+	    }
+	*/
+
+	/**
+	 * Searches the specified range for an object using the binary* search algorithm.
+	 * <p>
+	 * Note that the method is defined to work with an arbitrary type {@literal <K>}.
+	 * This allows to search directly for a key field in the object without the need to construct an object containing the key:
+	 * <pre>{@code
+	 * persons.binarySearch("john", new SearchByName());
+	 * 
+	 * class SearchByName implements Comparator<Object> {
+	 *	 public int compare(Object o1, Object o2) {
+	 *	   String s1 = (o1 instanceof String) ? (String) o1 : ((Name) o1).getName();
+	 *	   String s2 = (o2 instanceof String) ? (String) o2 : ((Name) o2).getName();
+	 *	   return s1.compareTo(s2);
+	 *	 }
+	 * }
+	 * }</pre>
+	 *
+	 * @param key           the value to be searched for
+	 * @param comparator    the comparator by which the list is ordered.
+	 *                      A <tt>null</tt> value indicates that the elements'
+	 *                      {@linkplain Comparable natural ordering} should be used.
+	 * @return              index of the search key, if it is contained in the array;
+	 *                      otherwise, <tt>(-(<i>insertion point</i>) - 1)</tt>.  The
+	 *                      <i>insertion point</i> is defined as the point at which the
+	 *                      key would be inserted into the array: the index of the first
+	 *                      element greater than the key, or <tt>a.length</tt> if all
+	 *                      elements in the array are less than the specified key.  Note
+	 *                      that this guarantees that the return value will be &gt;= 0 if
+	 *                      and only if the key is found.
+	 *
+	 * @see Arrays#binarySearch
+	 */
+	public <K> int binarySearch(K key, Comparator<? super K> comparator) {
+		return binarySearch(0, size(), key, comparator);
+	}
+
+	/**
+	 * Searches the specified range for an object using the binary search algorithm.
+	 * <p>
+	 * Note that the method is defined to work with an arbitrary type {@literal <K>}.
+	 * This allows to search directly for a key field in the object without the need to construct an object containing the key:
+	 * <pre>{@code
+	 * persons.binarySearch("john", new SearchByName());
+	 * 
+	 * class SearchByName implements Comparator<Object> {
+	 *	 public int compare(Object o1, Object o2) {
+	 *	   String s1 = (o1 instanceof String) ? (String) o1 : ((Name) o1).getName();
+	 *	   String s2 = (o2 instanceof String) ? (String) o2 : ((Name) o2).getName();
+	 *	   return s1.compareTo(s2);
+	 *	 }
+	 * }
+	 * }/</pre>
+	 * 
+	 * @param index         index of first element to search
+	 * @param len           number of elements to search
+	 * @param key           the value to be searched for
+	 * @param comparator    the comparator by which the list is ordered.
+	 *                      A <tt>null</tt> value indicates that the elements'
+	 *                      {@linkplain Comparable natural ordering} should be used.
+	 * @return              index of the search key, if it is contained in the array;
+	 *                      otherwise, <tt>(-(<i>insertion point</i>) - 1)</tt>.  The
+	 *                      <i>insertion point</i> is defined as the point at which the
+	 *                      key would be inserted into the array: the index of the first
+	 *                      element greater than the key, or <tt>a.length</tt> if all
+	 *                      elements in the array are less than the specified key.  Note
+	 *                      that this guarantees that the return value will be &gt;= 0 if
+	 *                      and only if the key is found.
+	 * @throws 				IndexOutOfBoundsException if the range is invalid
+	 *
+	 * @see Arrays#binarySearch
+	 */
+	abstract public <K> int binarySearch(int index, int len, K key, Comparator<? super K> comparator);
+
+	//--- Arguments check methods
+
+	/**
+	 * Check that specified index is valid for getting/setting elements.
+	 *
+	 * @param index	index to check
+	 * @throws IndexOutOfBoundsException if index is invalid
+	 */
+	protected void checkIndex(int index) {
+		if (index < 0 || index >= size()) {
+			throw new IndexOutOfBoundsException("Invalid index: " + index + " (size: " + size() + ")");
+		}
+	}
+
+	/**
+	 * Check that specified index is valid for adding elements.
+	 *
+	 * @param index	index to check
+	 * @throws IndexOutOfBoundsException if index is invalid
+	 */
+	protected void checkIndexAdd(int index) {
+		if (index < 0 || index > size()) {
+			throw new IndexOutOfBoundsException("Invalid index: " + index + " (size: " + size() + ")");
+		}
+	}
+
+	/**
+	 * Check that specified range is valid.
+	 *
+	 * @param index	start index of range to check
+	 * @param len	number of elements  in range to check
+	 * @throws IndexOutOfBoundsException if index is invalid
+	 */
+	protected void checkRange(int index, int len) {
+		if (index < 0 || len < 0 || index + len > size()) {
+			throw new IndexOutOfBoundsException("Invalid range: " + index + "/" + len + " (size: " + size() + ")");
+		}
+	}
+
+	/**
+	 * Check that specified length is valid {@literal (>= 0)}.
+	 *
+	 * @param len length to check
+	 * @throws IndexOutOfBoundsException if length is invalid
+	 */
+	protected void checkLength(int len) {
+		if (len < 0) {
+			throw new IndexOutOfBoundsException("Invalid length: " + len);
+		}
+	}
+
+	/**
+	 * Check that both specified lengths are valid {@literal (>= 0)} and equal.
+	 *
+	 * @param len1 length to check
+	 * @param len2 length to check
+	 * @throws IndexOutOfBoundsException if lengths are invalid
+	 */
+	protected void checkLengths(int len1, int len2) {
+		if (len1 != len2) {
+			throw new IndexOutOfBoundsException("Invalid lengths: " + len1 + ", " + len2);
+		}
+		if (len1 < 0) {
+			throw new IndexOutOfBoundsException("Invalid length: " + len1);
+		}
+	}
+
+	/**
+	 * Check that object is not null.
+	 *
+	 * @param obj object to check
+	 * @throws NullPointerException if object is null
+	 */
+	protected void checkNonNull(Object obj) {
+		if (obj == null) {
+			throw new NullPointerException("Argument may not be null");
+		}
+	}
+
+	// --- Start class Iter ---
+
+	/**
+	 * Iterator supports forward and reverse iteration.
+	 */
+	class Iter implements Iterator<E> {
+		/** true if iterator moves forward */
+		boolean forward;
+		/** current index */
+		int index;
+		/** index where element will be removed if remove() is called */
+		int remove;
+
+		/**
+		 * Constructor.
+		 *
+		 * @param forward	true for forward access
+		 */
+		public Iter(boolean forward) {
+			this.forward = forward;
+
+			if (forward) {
+				index = 0;
+			} else {
+				index = size() - 1;
+			}
+			remove = -1;
+		}
+
+		@Override
+		public boolean hasNext() {
+			if (forward) {
+				return index != size();
+			} else {
+				return index != -1;
+			}
+		}
+
+		@Override
+		public E next() {
+			if (forward) {
+				if (index >= size()) {
+					throw new NoSuchElementException();
+				}
+			} else {
+				if (index < 0) {
+					throw new NoSuchElementException();
+				}
+			}
+			E elem = get(index);
+			remove = index;
+			if (forward) {
+				index++;
+			} else {
+				index--;
+			}
+			return elem;
+		}
+
+		@Override
+		public void remove() {
+			if (remove == -1) {
+				throw new IllegalStateException("No current element to remove");
+			}
+			IList.this.remove(remove);
+			if (index > remove) {
+				index--;
+			}
+			remove = -1;
+		}
+	}
+
+	// --- End class Iter ---
+
+	// --- Start class ListIter ---
+
+	/**
+	 * Iterator supports forward and reverse iteration.
+	 */
+	class ListIter implements ListIterator<E> {
+		/** current index */
+		int index;
+		/** index where element will be removed if remove() is called */
+		int remove;
+
+		/**
+		 * Constructor.
+		 *
+		 * @param index	start index
+		 */
+		public ListIter(int index) {
+			checkIndexAdd(index);
+			this.index = index;
+			this.remove = -1;
+		}
+
+		@Override
+		public boolean hasNext() {
+			return index < size();
+		}
+
+		@Override
+		public boolean hasPrevious() {
+			return index > 0;
+		}
+
+		@Override
+		public E next() {
+			if (index >= size()) {
+				throw new NoSuchElementException();
+			}
+			E elem = IList.this.get(index);
+			remove = index;
+			index++;
+			return elem;
+		}
+
+		@Override
+		public int nextIndex() {
+			return index;
+		}
+
+		@Override
+		public E previous() {
+			if (index <= 0) {
+				throw new NoSuchElementException();
+			}
+			index--;
+			E elem = IList.this.get(index);
+			remove = index;
+			return elem;
+		}
+
+		@Override
+		public int previousIndex() {
+			return index - 1;
+		}
+
+		@Override
+		public void remove() {
+			if (remove == -1) {
+				throw new IllegalStateException("No current element to remove");
+			}
+			IList.this.remove(remove);
+			if (index > remove) {
+				index--;
+			}
+			remove = -1;
+		}
+
+		@Override
+		public void set(E e) {
+			if (remove == -1) {
+				throw new IllegalStateException("No current element to set");
+			}
+			IList.this.set(remove, e);
+		}
+
+		@Override
+		public void add(E e) {
+			IList.this.add(index, e);
+			index++;
+			remove = -1;
+		}
+	}
+
+	// --- End class ListIter ---
+
+	protected static abstract class IReadOnlyList<E> extends IList<E> {
+
+		@Override
+		public IList<E> unmodifiableList() {
+			error();
+			return null;
+		}
+
+		@Override
+		protected void doClone(IList<E> that) {
+			error();
+		}
+
+		@Override
+		public int capacity() {
+			error();
+			return 0;
+		}
+
+		@Override
+		protected E doSet(int index, E elem) {
+			error();
+			return null;
+		}
+
+		@Override
+		protected E doReSet(int index, E elem) {
+			error();
+			return null;
+		}
+
+		@Override
+		protected E getDefaultElem() {
+			error();
+			return null;
+		}
+
+		@Override
+		protected boolean doAdd(int index, E elem) {
+			error();
+			return false;
+		}
+
+		@Override
+		protected E doRemove(int index) {
+			error();
+			return null;
+		}
+
+		@Override
+		protected void doEnsureCapacity(int minCapacity) {
+			error();
+		}
+
+		@Override
+		public void trimToSize() {
+			error();
+		}
+
+		@Override
+		protected IList<E> doCreate(int capacity) {
+			error();
+			return null;
+		}
+
+		@Override
+		protected void doAssign(IList<E> that) {
+			error();
+		}
+
+		@Override
+		public void sort(int index, int len, Comparator<? super E> comparator) {
+			error();
+		}
+
+		@Override
+		public <K> int binarySearch(int index, int len, K key, Comparator<? super K> comparator) {
+			error();
+			return 0;
+		}
+
+		/**
+		 * Throw exception if an attempt is made to change an immutable list.
+		 */
+		private void error() {
+			throw new UnsupportedOperationException("list is read-only");
+		}
+	}
+
+	protected static class IReadOnlyListFromArray<E> extends IReadOnlyList<E> {
+		E[] array;
+		int offset;
+		int length;
+
+		IReadOnlyListFromArray(E[] array) {
+			this.array = array;
+			this.offset = 0;
+			this.length = array.length;
+		}
+
+		IReadOnlyListFromArray(E[] array, int offset, int length) {
+			this.array = array;
+			this.offset = offset;
+			this.length = length;
+		}
+
+		@Override
+		public int size() {
+			return length;
+		}
+
+		@Override
+		protected E doGet(int index) {
+			return array[offset + index];
+		}
+	}
+
+	protected static class IReadOnlyListFromMult<E> extends IReadOnlyList<E> {
+		int len;
+		E elem;
+
+		IReadOnlyListFromMult(int len, E elem) {
+			checkLength(len);
+
+			this.len = len;
+			this.elem = elem;
+		}
+
+		@Override
+		public int size() {
+			return len;
+		}
+
+		@Override
+		protected E doGet(int index) {
+			return elem;
+		}
+	}
+
+	protected static class IReadOnlyListFromCollection<E> extends IReadOnlyList<E> {
+		Object[] array;
+
+		IReadOnlyListFromCollection(Collection<? extends E> coll) {
+			array = coll.toArray();
+		}
+
+		@Override
+		public int size() {
+			return array.length;
+		}
+
+		@SuppressWarnings("unchecked")
+		@Override
+		protected E doGet(int index) {
+			return (E) array[index];
+		}
+	}
+
+	protected static class IReadOnlyListFromList<E> extends IReadOnlyList<E> {
+		List<E> list2;
+
+		@SuppressWarnings("unchecked")
+		IReadOnlyListFromList(List<? extends E> list) {
+			this.list2 = (List<E>) list;
+		}
+
+		@Override
+		public int size() {
+			return list2.size();
+		}
+
+		@Override
+		protected E doGet(int index) {
+			return list2.get(index);
+		}
+	}
+
+}